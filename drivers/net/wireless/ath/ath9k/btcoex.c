--- conflicted
+++ resolved
@@ -261,12 +261,9 @@
 	struct ath_btcoex_hw *btcoex_hw = &ah->btcoex_hw;
 	int i;
 
-<<<<<<< HEAD
-=======
-	if (ath9k_hw_get_btcoex_scheme(ah) == ATH_BTCOEX_CFG_NONE)
-		return;
-
->>>>>>> dc0d633e
+	if (ath9k_hw_get_btcoex_scheme(ah) == ATH_BTCOEX_CFG_NONE)
+		return;
+
 	btcoex_hw->enabled = false;
 	if (btcoex_hw->scheme == ATH_BTCOEX_CFG_MCI) {
 		ath9k_hw_btcoex_bt_stomp(ah, ATH_BTCOEX_STOMP_NONE);
