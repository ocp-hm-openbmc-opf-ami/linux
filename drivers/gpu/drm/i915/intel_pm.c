/*
 * Copyright © 2012 Intel Corporation
 *
 * Permission is hereby granted, free of charge, to any person obtaining a
 * copy of this software and associated documentation files (the "Software"),
 * to deal in the Software without restriction, including without limitation
 * the rights to use, copy, modify, merge, publish, distribute, sublicense,
 * and/or sell copies of the Software, and to permit persons to whom the
 * Software is furnished to do so, subject to the following conditions:
 *
 * The above copyright notice and this permission notice (including the next
 * paragraph) shall be included in all copies or substantial portions of the
 * Software.
 *
 * THE SOFTWARE IS PROVIDED "AS IS", WITHOUT WARRANTY OF ANY KIND, EXPRESS OR
 * IMPLIED, INCLUDING BUT NOT LIMITED TO THE WARRANTIES OF MERCHANTABILITY,
 * FITNESS FOR A PARTICULAR PURPOSE AND NONINFRINGEMENT.  IN NO EVENT SHALL
 * THE AUTHORS OR COPYRIGHT HOLDERS BE LIABLE FOR ANY CLAIM, DAMAGES OR OTHER
 * LIABILITY, WHETHER IN AN ACTION OF CONTRACT, TORT OR OTHERWISE, ARISING
 * FROM, OUT OF OR IN CONNECTION WITH THE SOFTWARE OR THE USE OR OTHER DEALINGS
 * IN THE SOFTWARE.
 *
 * Authors:
 *    Eugeni Dodonov <eugeni.dodonov@intel.com>
 *
 */

#include <linux/cpufreq.h>
#include "i915_drv.h"
#include "intel_drv.h"
#include "../../../platform/x86/intel_ips.h"
#include <linux/module.h>

#define FORCEWAKE_ACK_TIMEOUT_MS 2

/* FBC, or Frame Buffer Compression, is a technique employed to compress the
 * framebuffer contents in-memory, aiming at reducing the required bandwidth
 * during in-memory transfers and, therefore, reduce the power packet.
 *
 * The benefits of FBC are mostly visible with solid backgrounds and
 * variation-less patterns.
 *
 * FBC-related functionality can be enabled by the means of the
 * i915.i915_enable_fbc parameter
 */

static void i8xx_disable_fbc(struct drm_device *dev)
{
	struct drm_i915_private *dev_priv = dev->dev_private;
	u32 fbc_ctl;

	/* Disable compression */
	fbc_ctl = I915_READ(FBC_CONTROL);
	if ((fbc_ctl & FBC_CTL_EN) == 0)
		return;

	fbc_ctl &= ~FBC_CTL_EN;
	I915_WRITE(FBC_CONTROL, fbc_ctl);

	/* Wait for compressing bit to clear */
	if (wait_for((I915_READ(FBC_STATUS) & FBC_STAT_COMPRESSING) == 0, 10)) {
		DRM_DEBUG_KMS("FBC idle timed out\n");
		return;
	}

	DRM_DEBUG_KMS("disabled FBC\n");
}

static void i8xx_enable_fbc(struct drm_crtc *crtc, unsigned long interval)
{
	struct drm_device *dev = crtc->dev;
	struct drm_i915_private *dev_priv = dev->dev_private;
	struct drm_framebuffer *fb = crtc->fb;
	struct intel_framebuffer *intel_fb = to_intel_framebuffer(fb);
	struct drm_i915_gem_object *obj = intel_fb->obj;
	struct intel_crtc *intel_crtc = to_intel_crtc(crtc);
	int cfb_pitch;
	int plane, i;
	u32 fbc_ctl, fbc_ctl2;

	cfb_pitch = dev_priv->cfb_size / FBC_LL_SIZE;
	if (fb->pitches[0] < cfb_pitch)
		cfb_pitch = fb->pitches[0];

	/* FBC_CTL wants 64B units */
	cfb_pitch = (cfb_pitch / 64) - 1;
	plane = intel_crtc->plane == 0 ? FBC_CTL_PLANEA : FBC_CTL_PLANEB;

	/* Clear old tags */
	for (i = 0; i < (FBC_LL_SIZE / 32) + 1; i++)
		I915_WRITE(FBC_TAG + (i * 4), 0);

	/* Set it up... */
	fbc_ctl2 = FBC_CTL_FENCE_DBL | FBC_CTL_IDLE_IMM | FBC_CTL_CPU_FENCE;
	fbc_ctl2 |= plane;
	I915_WRITE(FBC_CONTROL2, fbc_ctl2);
	I915_WRITE(FBC_FENCE_OFF, crtc->y);

	/* enable it... */
	fbc_ctl = FBC_CTL_EN | FBC_CTL_PERIODIC;
	if (IS_I945GM(dev))
		fbc_ctl |= FBC_CTL_C3_IDLE; /* 945 needs special SR handling */
	fbc_ctl |= (cfb_pitch & 0xff) << FBC_CTL_STRIDE_SHIFT;
	fbc_ctl |= (interval & 0x2fff) << FBC_CTL_INTERVAL_SHIFT;
	fbc_ctl |= obj->fence_reg;
	I915_WRITE(FBC_CONTROL, fbc_ctl);

	DRM_DEBUG_KMS("enabled FBC, pitch %d, yoff %d, plane %d, ",
		      cfb_pitch, crtc->y, intel_crtc->plane);
}

static bool i8xx_fbc_enabled(struct drm_device *dev)
{
	struct drm_i915_private *dev_priv = dev->dev_private;

	return I915_READ(FBC_CONTROL) & FBC_CTL_EN;
}

static void g4x_enable_fbc(struct drm_crtc *crtc, unsigned long interval)
{
	struct drm_device *dev = crtc->dev;
	struct drm_i915_private *dev_priv = dev->dev_private;
	struct drm_framebuffer *fb = crtc->fb;
	struct intel_framebuffer *intel_fb = to_intel_framebuffer(fb);
	struct drm_i915_gem_object *obj = intel_fb->obj;
	struct intel_crtc *intel_crtc = to_intel_crtc(crtc);
	int plane = intel_crtc->plane == 0 ? DPFC_CTL_PLANEA : DPFC_CTL_PLANEB;
	unsigned long stall_watermark = 200;
	u32 dpfc_ctl;

	dpfc_ctl = plane | DPFC_SR_EN | DPFC_CTL_LIMIT_1X;
	dpfc_ctl |= DPFC_CTL_FENCE_EN | obj->fence_reg;
	I915_WRITE(DPFC_CHICKEN, DPFC_HT_MODIFY);

	I915_WRITE(DPFC_RECOMP_CTL, DPFC_RECOMP_STALL_EN |
		   (stall_watermark << DPFC_RECOMP_STALL_WM_SHIFT) |
		   (interval << DPFC_RECOMP_TIMER_COUNT_SHIFT));
	I915_WRITE(DPFC_FENCE_YOFF, crtc->y);

	/* enable it... */
	I915_WRITE(DPFC_CONTROL, I915_READ(DPFC_CONTROL) | DPFC_CTL_EN);

	DRM_DEBUG_KMS("enabled fbc on plane %d\n", intel_crtc->plane);
}

static void g4x_disable_fbc(struct drm_device *dev)
{
	struct drm_i915_private *dev_priv = dev->dev_private;
	u32 dpfc_ctl;

	/* Disable compression */
	dpfc_ctl = I915_READ(DPFC_CONTROL);
	if (dpfc_ctl & DPFC_CTL_EN) {
		dpfc_ctl &= ~DPFC_CTL_EN;
		I915_WRITE(DPFC_CONTROL, dpfc_ctl);

		DRM_DEBUG_KMS("disabled FBC\n");
	}
}

static bool g4x_fbc_enabled(struct drm_device *dev)
{
	struct drm_i915_private *dev_priv = dev->dev_private;

	return I915_READ(DPFC_CONTROL) & DPFC_CTL_EN;
}

static void sandybridge_blit_fbc_update(struct drm_device *dev)
{
	struct drm_i915_private *dev_priv = dev->dev_private;
	u32 blt_ecoskpd;

	/* Make sure blitter notifies FBC of writes */
	gen6_gt_force_wake_get(dev_priv);
	blt_ecoskpd = I915_READ(GEN6_BLITTER_ECOSKPD);
	blt_ecoskpd |= GEN6_BLITTER_FBC_NOTIFY <<
		GEN6_BLITTER_LOCK_SHIFT;
	I915_WRITE(GEN6_BLITTER_ECOSKPD, blt_ecoskpd);
	blt_ecoskpd |= GEN6_BLITTER_FBC_NOTIFY;
	I915_WRITE(GEN6_BLITTER_ECOSKPD, blt_ecoskpd);
	blt_ecoskpd &= ~(GEN6_BLITTER_FBC_NOTIFY <<
			 GEN6_BLITTER_LOCK_SHIFT);
	I915_WRITE(GEN6_BLITTER_ECOSKPD, blt_ecoskpd);
	POSTING_READ(GEN6_BLITTER_ECOSKPD);
	gen6_gt_force_wake_put(dev_priv);
}

static void ironlake_enable_fbc(struct drm_crtc *crtc, unsigned long interval)
{
	struct drm_device *dev = crtc->dev;
	struct drm_i915_private *dev_priv = dev->dev_private;
	struct drm_framebuffer *fb = crtc->fb;
	struct intel_framebuffer *intel_fb = to_intel_framebuffer(fb);
	struct drm_i915_gem_object *obj = intel_fb->obj;
	struct intel_crtc *intel_crtc = to_intel_crtc(crtc);
	int plane = intel_crtc->plane == 0 ? DPFC_CTL_PLANEA : DPFC_CTL_PLANEB;
	unsigned long stall_watermark = 200;
	u32 dpfc_ctl;

	dpfc_ctl = I915_READ(ILK_DPFC_CONTROL);
	dpfc_ctl &= DPFC_RESERVED;
	dpfc_ctl |= (plane | DPFC_CTL_LIMIT_1X);
	/* Set persistent mode for front-buffer rendering, ala X. */
	dpfc_ctl |= DPFC_CTL_PERSISTENT_MODE;
	dpfc_ctl |= (DPFC_CTL_FENCE_EN | obj->fence_reg);
	I915_WRITE(ILK_DPFC_CHICKEN, DPFC_HT_MODIFY);

	I915_WRITE(ILK_DPFC_RECOMP_CTL, DPFC_RECOMP_STALL_EN |
		   (stall_watermark << DPFC_RECOMP_STALL_WM_SHIFT) |
		   (interval << DPFC_RECOMP_TIMER_COUNT_SHIFT));
	I915_WRITE(ILK_DPFC_FENCE_YOFF, crtc->y);
	I915_WRITE(ILK_FBC_RT_BASE, obj->gtt_offset | ILK_FBC_RT_VALID);
	/* enable it... */
	I915_WRITE(ILK_DPFC_CONTROL, dpfc_ctl | DPFC_CTL_EN);

	if (IS_GEN6(dev)) {
		I915_WRITE(SNB_DPFC_CTL_SA,
			   SNB_CPU_FENCE_ENABLE | obj->fence_reg);
		I915_WRITE(DPFC_CPU_FENCE_OFFSET, crtc->y);
		sandybridge_blit_fbc_update(dev);
	}

	DRM_DEBUG_KMS("enabled fbc on plane %d\n", intel_crtc->plane);
}

static void ironlake_disable_fbc(struct drm_device *dev)
{
	struct drm_i915_private *dev_priv = dev->dev_private;
	u32 dpfc_ctl;

	/* Disable compression */
	dpfc_ctl = I915_READ(ILK_DPFC_CONTROL);
	if (dpfc_ctl & DPFC_CTL_EN) {
		dpfc_ctl &= ~DPFC_CTL_EN;
		I915_WRITE(ILK_DPFC_CONTROL, dpfc_ctl);

		DRM_DEBUG_KMS("disabled FBC\n");
	}
}

static bool ironlake_fbc_enabled(struct drm_device *dev)
{
	struct drm_i915_private *dev_priv = dev->dev_private;

	return I915_READ(ILK_DPFC_CONTROL) & DPFC_CTL_EN;
}

bool intel_fbc_enabled(struct drm_device *dev)
{
	struct drm_i915_private *dev_priv = dev->dev_private;

	if (!dev_priv->display.fbc_enabled)
		return false;

	return dev_priv->display.fbc_enabled(dev);
}

static void intel_fbc_work_fn(struct work_struct *__work)
{
	struct intel_fbc_work *work =
		container_of(to_delayed_work(__work),
			     struct intel_fbc_work, work);
	struct drm_device *dev = work->crtc->dev;
	struct drm_i915_private *dev_priv = dev->dev_private;

	mutex_lock(&dev->struct_mutex);
	if (work == dev_priv->fbc_work) {
		/* Double check that we haven't switched fb without cancelling
		 * the prior work.
		 */
		if (work->crtc->fb == work->fb) {
			dev_priv->display.enable_fbc(work->crtc,
						     work->interval);

			dev_priv->cfb_plane = to_intel_crtc(work->crtc)->plane;
			dev_priv->cfb_fb = work->crtc->fb->base.id;
			dev_priv->cfb_y = work->crtc->y;
		}

		dev_priv->fbc_work = NULL;
	}
	mutex_unlock(&dev->struct_mutex);

	kfree(work);
}

static void intel_cancel_fbc_work(struct drm_i915_private *dev_priv)
{
	if (dev_priv->fbc_work == NULL)
		return;

	DRM_DEBUG_KMS("cancelling pending FBC enable\n");

	/* Synchronisation is provided by struct_mutex and checking of
	 * dev_priv->fbc_work, so we can perform the cancellation
	 * entirely asynchronously.
	 */
	if (cancel_delayed_work(&dev_priv->fbc_work->work))
		/* tasklet was killed before being run, clean up */
		kfree(dev_priv->fbc_work);

	/* Mark the work as no longer wanted so that if it does
	 * wake-up (because the work was already running and waiting
	 * for our mutex), it will discover that is no longer
	 * necessary to run.
	 */
	dev_priv->fbc_work = NULL;
}

void intel_enable_fbc(struct drm_crtc *crtc, unsigned long interval)
{
	struct intel_fbc_work *work;
	struct drm_device *dev = crtc->dev;
	struct drm_i915_private *dev_priv = dev->dev_private;

	if (!dev_priv->display.enable_fbc)
		return;

	intel_cancel_fbc_work(dev_priv);

	work = kzalloc(sizeof *work, GFP_KERNEL);
	if (work == NULL) {
		dev_priv->display.enable_fbc(crtc, interval);
		return;
	}

	work->crtc = crtc;
	work->fb = crtc->fb;
	work->interval = interval;
	INIT_DELAYED_WORK(&work->work, intel_fbc_work_fn);

	dev_priv->fbc_work = work;

	DRM_DEBUG_KMS("scheduling delayed FBC enable\n");

	/* Delay the actual enabling to let pageflipping cease and the
	 * display to settle before starting the compression. Note that
	 * this delay also serves a second purpose: it allows for a
	 * vblank to pass after disabling the FBC before we attempt
	 * to modify the control registers.
	 *
	 * A more complicated solution would involve tracking vblanks
	 * following the termination of the page-flipping sequence
	 * and indeed performing the enable as a co-routine and not
	 * waiting synchronously upon the vblank.
	 */
	schedule_delayed_work(&work->work, msecs_to_jiffies(50));
}

void intel_disable_fbc(struct drm_device *dev)
{
	struct drm_i915_private *dev_priv = dev->dev_private;

	intel_cancel_fbc_work(dev_priv);

	if (!dev_priv->display.disable_fbc)
		return;

	dev_priv->display.disable_fbc(dev);
	dev_priv->cfb_plane = -1;
}

/**
 * intel_update_fbc - enable/disable FBC as needed
 * @dev: the drm_device
 *
 * Set up the framebuffer compression hardware at mode set time.  We
 * enable it if possible:
 *   - plane A only (on pre-965)
 *   - no pixel mulitply/line duplication
 *   - no alpha buffer discard
 *   - no dual wide
 *   - framebuffer <= 2048 in width, 1536 in height
 *
 * We can't assume that any compression will take place (worst case),
 * so the compressed buffer has to be the same size as the uncompressed
 * one.  It also must reside (along with the line length buffer) in
 * stolen memory.
 *
 * We need to enable/disable FBC on a global basis.
 */
void intel_update_fbc(struct drm_device *dev)
{
	struct drm_i915_private *dev_priv = dev->dev_private;
	struct drm_crtc *crtc = NULL, *tmp_crtc;
	struct intel_crtc *intel_crtc;
	struct drm_framebuffer *fb;
	struct intel_framebuffer *intel_fb;
	struct drm_i915_gem_object *obj;
	int enable_fbc;

	if (!i915_powersave)
		return;

	if (!I915_HAS_FBC(dev))
		return;

	/*
	 * If FBC is already on, we just have to verify that we can
	 * keep it that way...
	 * Need to disable if:
	 *   - more than one pipe is active
	 *   - changing FBC params (stride, fence, mode)
	 *   - new fb is too large to fit in compressed buffer
	 *   - going to an unsupported config (interlace, pixel multiply, etc.)
	 */
	list_for_each_entry(tmp_crtc, &dev->mode_config.crtc_list, head) {
		if (tmp_crtc->enabled &&
		    !to_intel_crtc(tmp_crtc)->primary_disabled &&
		    tmp_crtc->fb) {
			if (crtc) {
				DRM_DEBUG_KMS("more than one pipe active, disabling compression\n");
				dev_priv->no_fbc_reason = FBC_MULTIPLE_PIPES;
				goto out_disable;
			}
			crtc = tmp_crtc;
		}
	}

	if (!crtc || crtc->fb == NULL) {
		DRM_DEBUG_KMS("no output, disabling\n");
		dev_priv->no_fbc_reason = FBC_NO_OUTPUT;
		goto out_disable;
	}

	intel_crtc = to_intel_crtc(crtc);
	fb = crtc->fb;
	intel_fb = to_intel_framebuffer(fb);
	obj = intel_fb->obj;

	enable_fbc = i915_enable_fbc;
	if (enable_fbc < 0) {
		DRM_DEBUG_KMS("fbc set to per-chip default\n");
		enable_fbc = 1;
		if (INTEL_INFO(dev)->gen <= 6)
			enable_fbc = 0;
	}
	if (!enable_fbc) {
		DRM_DEBUG_KMS("fbc disabled per module param\n");
		dev_priv->no_fbc_reason = FBC_MODULE_PARAM;
		goto out_disable;
	}
	if (intel_fb->obj->base.size > dev_priv->cfb_size) {
		DRM_DEBUG_KMS("framebuffer too large, disabling "
			      "compression\n");
		dev_priv->no_fbc_reason = FBC_STOLEN_TOO_SMALL;
		goto out_disable;
	}
	if ((crtc->mode.flags & DRM_MODE_FLAG_INTERLACE) ||
	    (crtc->mode.flags & DRM_MODE_FLAG_DBLSCAN)) {
		DRM_DEBUG_KMS("mode incompatible with compression, "
			      "disabling\n");
		dev_priv->no_fbc_reason = FBC_UNSUPPORTED_MODE;
		goto out_disable;
	}
	if ((crtc->mode.hdisplay > 2048) ||
	    (crtc->mode.vdisplay > 1536)) {
		DRM_DEBUG_KMS("mode too large for compression, disabling\n");
		dev_priv->no_fbc_reason = FBC_MODE_TOO_LARGE;
		goto out_disable;
	}
	if ((IS_I915GM(dev) || IS_I945GM(dev)) && intel_crtc->plane != 0) {
		DRM_DEBUG_KMS("plane not 0, disabling compression\n");
		dev_priv->no_fbc_reason = FBC_BAD_PLANE;
		goto out_disable;
	}

	/* The use of a CPU fence is mandatory in order to detect writes
	 * by the CPU to the scanout and trigger updates to the FBC.
	 */
	if (obj->tiling_mode != I915_TILING_X ||
	    obj->fence_reg == I915_FENCE_REG_NONE) {
		DRM_DEBUG_KMS("framebuffer not tiled or fenced, disabling compression\n");
		dev_priv->no_fbc_reason = FBC_NOT_TILED;
		goto out_disable;
	}

	/* If the kernel debugger is active, always disable compression */
	if (in_dbg_master())
		goto out_disable;

	/* If the scanout has not changed, don't modify the FBC settings.
	 * Note that we make the fundamental assumption that the fb->obj
	 * cannot be unpinned (and have its GTT offset and fence revoked)
	 * without first being decoupled from the scanout and FBC disabled.
	 */
	if (dev_priv->cfb_plane == intel_crtc->plane &&
	    dev_priv->cfb_fb == fb->base.id &&
	    dev_priv->cfb_y == crtc->y)
		return;

	if (intel_fbc_enabled(dev)) {
		/* We update FBC along two paths, after changing fb/crtc
		 * configuration (modeswitching) and after page-flipping
		 * finishes. For the latter, we know that not only did
		 * we disable the FBC at the start of the page-flip
		 * sequence, but also more than one vblank has passed.
		 *
		 * For the former case of modeswitching, it is possible
		 * to switch between two FBC valid configurations
		 * instantaneously so we do need to disable the FBC
		 * before we can modify its control registers. We also
		 * have to wait for the next vblank for that to take
		 * effect. However, since we delay enabling FBC we can
		 * assume that a vblank has passed since disabling and
		 * that we can safely alter the registers in the deferred
		 * callback.
		 *
		 * In the scenario that we go from a valid to invalid
		 * and then back to valid FBC configuration we have
		 * no strict enforcement that a vblank occurred since
		 * disabling the FBC. However, along all current pipe
		 * disabling paths we do need to wait for a vblank at
		 * some point. And we wait before enabling FBC anyway.
		 */
		DRM_DEBUG_KMS("disabling active FBC for update\n");
		intel_disable_fbc(dev);
	}

	intel_enable_fbc(crtc, 500);
	return;

out_disable:
	/* Multiple disables should be harmless */
	if (intel_fbc_enabled(dev)) {
		DRM_DEBUG_KMS("unsupported config, disabling FBC\n");
		intel_disable_fbc(dev);
	}
}

static void i915_pineview_get_mem_freq(struct drm_device *dev)
{
	drm_i915_private_t *dev_priv = dev->dev_private;
	u32 tmp;

	tmp = I915_READ(CLKCFG);

	switch (tmp & CLKCFG_FSB_MASK) {
	case CLKCFG_FSB_533:
		dev_priv->fsb_freq = 533; /* 133*4 */
		break;
	case CLKCFG_FSB_800:
		dev_priv->fsb_freq = 800; /* 200*4 */
		break;
	case CLKCFG_FSB_667:
		dev_priv->fsb_freq =  667; /* 167*4 */
		break;
	case CLKCFG_FSB_400:
		dev_priv->fsb_freq = 400; /* 100*4 */
		break;
	}

	switch (tmp & CLKCFG_MEM_MASK) {
	case CLKCFG_MEM_533:
		dev_priv->mem_freq = 533;
		break;
	case CLKCFG_MEM_667:
		dev_priv->mem_freq = 667;
		break;
	case CLKCFG_MEM_800:
		dev_priv->mem_freq = 800;
		break;
	}

	/* detect pineview DDR3 setting */
	tmp = I915_READ(CSHRDDR3CTL);
	dev_priv->is_ddr3 = (tmp & CSHRDDR3CTL_DDR3) ? 1 : 0;
}

static void i915_ironlake_get_mem_freq(struct drm_device *dev)
{
	drm_i915_private_t *dev_priv = dev->dev_private;
	u16 ddrpll, csipll;

	ddrpll = I915_READ16(DDRMPLL1);
	csipll = I915_READ16(CSIPLL0);

	switch (ddrpll & 0xff) {
	case 0xc:
		dev_priv->mem_freq = 800;
		break;
	case 0x10:
		dev_priv->mem_freq = 1066;
		break;
	case 0x14:
		dev_priv->mem_freq = 1333;
		break;
	case 0x18:
		dev_priv->mem_freq = 1600;
		break;
	default:
		DRM_DEBUG_DRIVER("unknown memory frequency 0x%02x\n",
				 ddrpll & 0xff);
		dev_priv->mem_freq = 0;
		break;
	}

	dev_priv->ips.r_t = dev_priv->mem_freq;

	switch (csipll & 0x3ff) {
	case 0x00c:
		dev_priv->fsb_freq = 3200;
		break;
	case 0x00e:
		dev_priv->fsb_freq = 3733;
		break;
	case 0x010:
		dev_priv->fsb_freq = 4266;
		break;
	case 0x012:
		dev_priv->fsb_freq = 4800;
		break;
	case 0x014:
		dev_priv->fsb_freq = 5333;
		break;
	case 0x016:
		dev_priv->fsb_freq = 5866;
		break;
	case 0x018:
		dev_priv->fsb_freq = 6400;
		break;
	default:
		DRM_DEBUG_DRIVER("unknown fsb frequency 0x%04x\n",
				 csipll & 0x3ff);
		dev_priv->fsb_freq = 0;
		break;
	}

	if (dev_priv->fsb_freq == 3200) {
		dev_priv->ips.c_m = 0;
	} else if (dev_priv->fsb_freq > 3200 && dev_priv->fsb_freq <= 4800) {
		dev_priv->ips.c_m = 1;
	} else {
		dev_priv->ips.c_m = 2;
	}
}

static const struct cxsr_latency cxsr_latency_table[] = {
	{1, 0, 800, 400, 3382, 33382, 3983, 33983},    /* DDR2-400 SC */
	{1, 0, 800, 667, 3354, 33354, 3807, 33807},    /* DDR2-667 SC */
	{1, 0, 800, 800, 3347, 33347, 3763, 33763},    /* DDR2-800 SC */
	{1, 1, 800, 667, 6420, 36420, 6873, 36873},    /* DDR3-667 SC */
	{1, 1, 800, 800, 5902, 35902, 6318, 36318},    /* DDR3-800 SC */

	{1, 0, 667, 400, 3400, 33400, 4021, 34021},    /* DDR2-400 SC */
	{1, 0, 667, 667, 3372, 33372, 3845, 33845},    /* DDR2-667 SC */
	{1, 0, 667, 800, 3386, 33386, 3822, 33822},    /* DDR2-800 SC */
	{1, 1, 667, 667, 6438, 36438, 6911, 36911},    /* DDR3-667 SC */
	{1, 1, 667, 800, 5941, 35941, 6377, 36377},    /* DDR3-800 SC */

	{1, 0, 400, 400, 3472, 33472, 4173, 34173},    /* DDR2-400 SC */
	{1, 0, 400, 667, 3443, 33443, 3996, 33996},    /* DDR2-667 SC */
	{1, 0, 400, 800, 3430, 33430, 3946, 33946},    /* DDR2-800 SC */
	{1, 1, 400, 667, 6509, 36509, 7062, 37062},    /* DDR3-667 SC */
	{1, 1, 400, 800, 5985, 35985, 6501, 36501},    /* DDR3-800 SC */

	{0, 0, 800, 400, 3438, 33438, 4065, 34065},    /* DDR2-400 SC */
	{0, 0, 800, 667, 3410, 33410, 3889, 33889},    /* DDR2-667 SC */
	{0, 0, 800, 800, 3403, 33403, 3845, 33845},    /* DDR2-800 SC */
	{0, 1, 800, 667, 6476, 36476, 6955, 36955},    /* DDR3-667 SC */
	{0, 1, 800, 800, 5958, 35958, 6400, 36400},    /* DDR3-800 SC */

	{0, 0, 667, 400, 3456, 33456, 4103, 34106},    /* DDR2-400 SC */
	{0, 0, 667, 667, 3428, 33428, 3927, 33927},    /* DDR2-667 SC */
	{0, 0, 667, 800, 3443, 33443, 3905, 33905},    /* DDR2-800 SC */
	{0, 1, 667, 667, 6494, 36494, 6993, 36993},    /* DDR3-667 SC */
	{0, 1, 667, 800, 5998, 35998, 6460, 36460},    /* DDR3-800 SC */

	{0, 0, 400, 400, 3528, 33528, 4255, 34255},    /* DDR2-400 SC */
	{0, 0, 400, 667, 3500, 33500, 4079, 34079},    /* DDR2-667 SC */
	{0, 0, 400, 800, 3487, 33487, 4029, 34029},    /* DDR2-800 SC */
	{0, 1, 400, 667, 6566, 36566, 7145, 37145},    /* DDR3-667 SC */
	{0, 1, 400, 800, 6042, 36042, 6584, 36584},    /* DDR3-800 SC */
};

static const struct cxsr_latency *intel_get_cxsr_latency(int is_desktop,
							 int is_ddr3,
							 int fsb,
							 int mem)
{
	const struct cxsr_latency *latency;
	int i;

	if (fsb == 0 || mem == 0)
		return NULL;

	for (i = 0; i < ARRAY_SIZE(cxsr_latency_table); i++) {
		latency = &cxsr_latency_table[i];
		if (is_desktop == latency->is_desktop &&
		    is_ddr3 == latency->is_ddr3 &&
		    fsb == latency->fsb_freq && mem == latency->mem_freq)
			return latency;
	}

	DRM_DEBUG_KMS("Unknown FSB/MEM found, disable CxSR\n");

	return NULL;
}

static void pineview_disable_cxsr(struct drm_device *dev)
{
	struct drm_i915_private *dev_priv = dev->dev_private;

	/* deactivate cxsr */
	I915_WRITE(DSPFW3, I915_READ(DSPFW3) & ~PINEVIEW_SELF_REFRESH_EN);
}

/*
 * Latency for FIFO fetches is dependent on several factors:
 *   - memory configuration (speed, channels)
 *   - chipset
 *   - current MCH state
 * It can be fairly high in some situations, so here we assume a fairly
 * pessimal value.  It's a tradeoff between extra memory fetches (if we
 * set this value too high, the FIFO will fetch frequently to stay full)
 * and power consumption (set it too low to save power and we might see
 * FIFO underruns and display "flicker").
 *
 * A value of 5us seems to be a good balance; safe for very low end
 * platforms but not overly aggressive on lower latency configs.
 */
static const int latency_ns = 5000;

static int i9xx_get_fifo_size(struct drm_device *dev, int plane)
{
	struct drm_i915_private *dev_priv = dev->dev_private;
	uint32_t dsparb = I915_READ(DSPARB);
	int size;

	size = dsparb & 0x7f;
	if (plane)
		size = ((dsparb >> DSPARB_CSTART_SHIFT) & 0x7f) - size;

	DRM_DEBUG_KMS("FIFO size - (0x%08x) %s: %d\n", dsparb,
		      plane ? "B" : "A", size);

	return size;
}

static int i85x_get_fifo_size(struct drm_device *dev, int plane)
{
	struct drm_i915_private *dev_priv = dev->dev_private;
	uint32_t dsparb = I915_READ(DSPARB);
	int size;

	size = dsparb & 0x1ff;
	if (plane)
		size = ((dsparb >> DSPARB_BEND_SHIFT) & 0x1ff) - size;
	size >>= 1; /* Convert to cachelines */

	DRM_DEBUG_KMS("FIFO size - (0x%08x) %s: %d\n", dsparb,
		      plane ? "B" : "A", size);

	return size;
}

static int i845_get_fifo_size(struct drm_device *dev, int plane)
{
	struct drm_i915_private *dev_priv = dev->dev_private;
	uint32_t dsparb = I915_READ(DSPARB);
	int size;

	size = dsparb & 0x7f;
	size >>= 2; /* Convert to cachelines */

	DRM_DEBUG_KMS("FIFO size - (0x%08x) %s: %d\n", dsparb,
		      plane ? "B" : "A",
		      size);

	return size;
}

static int i830_get_fifo_size(struct drm_device *dev, int plane)
{
	struct drm_i915_private *dev_priv = dev->dev_private;
	uint32_t dsparb = I915_READ(DSPARB);
	int size;

	size = dsparb & 0x7f;
	size >>= 1; /* Convert to cachelines */

	DRM_DEBUG_KMS("FIFO size - (0x%08x) %s: %d\n", dsparb,
		      plane ? "B" : "A", size);

	return size;
}

/* Pineview has different values for various configs */
static const struct intel_watermark_params pineview_display_wm = {
	PINEVIEW_DISPLAY_FIFO,
	PINEVIEW_MAX_WM,
	PINEVIEW_DFT_WM,
	PINEVIEW_GUARD_WM,
	PINEVIEW_FIFO_LINE_SIZE
};
static const struct intel_watermark_params pineview_display_hplloff_wm = {
	PINEVIEW_DISPLAY_FIFO,
	PINEVIEW_MAX_WM,
	PINEVIEW_DFT_HPLLOFF_WM,
	PINEVIEW_GUARD_WM,
	PINEVIEW_FIFO_LINE_SIZE
};
static const struct intel_watermark_params pineview_cursor_wm = {
	PINEVIEW_CURSOR_FIFO,
	PINEVIEW_CURSOR_MAX_WM,
	PINEVIEW_CURSOR_DFT_WM,
	PINEVIEW_CURSOR_GUARD_WM,
	PINEVIEW_FIFO_LINE_SIZE,
};
static const struct intel_watermark_params pineview_cursor_hplloff_wm = {
	PINEVIEW_CURSOR_FIFO,
	PINEVIEW_CURSOR_MAX_WM,
	PINEVIEW_CURSOR_DFT_WM,
	PINEVIEW_CURSOR_GUARD_WM,
	PINEVIEW_FIFO_LINE_SIZE
};
static const struct intel_watermark_params g4x_wm_info = {
	G4X_FIFO_SIZE,
	G4X_MAX_WM,
	G4X_MAX_WM,
	2,
	G4X_FIFO_LINE_SIZE,
};
static const struct intel_watermark_params g4x_cursor_wm_info = {
	I965_CURSOR_FIFO,
	I965_CURSOR_MAX_WM,
	I965_CURSOR_DFT_WM,
	2,
	G4X_FIFO_LINE_SIZE,
};
static const struct intel_watermark_params valleyview_wm_info = {
	VALLEYVIEW_FIFO_SIZE,
	VALLEYVIEW_MAX_WM,
	VALLEYVIEW_MAX_WM,
	2,
	G4X_FIFO_LINE_SIZE,
};
static const struct intel_watermark_params valleyview_cursor_wm_info = {
	I965_CURSOR_FIFO,
	VALLEYVIEW_CURSOR_MAX_WM,
	I965_CURSOR_DFT_WM,
	2,
	G4X_FIFO_LINE_SIZE,
};
static const struct intel_watermark_params i965_cursor_wm_info = {
	I965_CURSOR_FIFO,
	I965_CURSOR_MAX_WM,
	I965_CURSOR_DFT_WM,
	2,
	I915_FIFO_LINE_SIZE,
};
static const struct intel_watermark_params i945_wm_info = {
	I945_FIFO_SIZE,
	I915_MAX_WM,
	1,
	2,
	I915_FIFO_LINE_SIZE
};
static const struct intel_watermark_params i915_wm_info = {
	I915_FIFO_SIZE,
	I915_MAX_WM,
	1,
	2,
	I915_FIFO_LINE_SIZE
};
static const struct intel_watermark_params i855_wm_info = {
	I855GM_FIFO_SIZE,
	I915_MAX_WM,
	1,
	2,
	I830_FIFO_LINE_SIZE
};
static const struct intel_watermark_params i830_wm_info = {
	I830_FIFO_SIZE,
	I915_MAX_WM,
	1,
	2,
	I830_FIFO_LINE_SIZE
};

static const struct intel_watermark_params ironlake_display_wm_info = {
	ILK_DISPLAY_FIFO,
	ILK_DISPLAY_MAXWM,
	ILK_DISPLAY_DFTWM,
	2,
	ILK_FIFO_LINE_SIZE
};
static const struct intel_watermark_params ironlake_cursor_wm_info = {
	ILK_CURSOR_FIFO,
	ILK_CURSOR_MAXWM,
	ILK_CURSOR_DFTWM,
	2,
	ILK_FIFO_LINE_SIZE
};
static const struct intel_watermark_params ironlake_display_srwm_info = {
	ILK_DISPLAY_SR_FIFO,
	ILK_DISPLAY_MAX_SRWM,
	ILK_DISPLAY_DFT_SRWM,
	2,
	ILK_FIFO_LINE_SIZE
};
static const struct intel_watermark_params ironlake_cursor_srwm_info = {
	ILK_CURSOR_SR_FIFO,
	ILK_CURSOR_MAX_SRWM,
	ILK_CURSOR_DFT_SRWM,
	2,
	ILK_FIFO_LINE_SIZE
};

static const struct intel_watermark_params sandybridge_display_wm_info = {
	SNB_DISPLAY_FIFO,
	SNB_DISPLAY_MAXWM,
	SNB_DISPLAY_DFTWM,
	2,
	SNB_FIFO_LINE_SIZE
};
static const struct intel_watermark_params sandybridge_cursor_wm_info = {
	SNB_CURSOR_FIFO,
	SNB_CURSOR_MAXWM,
	SNB_CURSOR_DFTWM,
	2,
	SNB_FIFO_LINE_SIZE
};
static const struct intel_watermark_params sandybridge_display_srwm_info = {
	SNB_DISPLAY_SR_FIFO,
	SNB_DISPLAY_MAX_SRWM,
	SNB_DISPLAY_DFT_SRWM,
	2,
	SNB_FIFO_LINE_SIZE
};
static const struct intel_watermark_params sandybridge_cursor_srwm_info = {
	SNB_CURSOR_SR_FIFO,
	SNB_CURSOR_MAX_SRWM,
	SNB_CURSOR_DFT_SRWM,
	2,
	SNB_FIFO_LINE_SIZE
};


/**
 * intel_calculate_wm - calculate watermark level
 * @clock_in_khz: pixel clock
 * @wm: chip FIFO params
 * @pixel_size: display pixel size
 * @latency_ns: memory latency for the platform
 *
 * Calculate the watermark level (the level at which the display plane will
 * start fetching from memory again).  Each chip has a different display
 * FIFO size and allocation, so the caller needs to figure that out and pass
 * in the correct intel_watermark_params structure.
 *
 * As the pixel clock runs, the FIFO will be drained at a rate that depends
 * on the pixel size.  When it reaches the watermark level, it'll start
 * fetching FIFO line sized based chunks from memory until the FIFO fills
 * past the watermark point.  If the FIFO drains completely, a FIFO underrun
 * will occur, and a display engine hang could result.
 */
static unsigned long intel_calculate_wm(unsigned long clock_in_khz,
					const struct intel_watermark_params *wm,
					int fifo_size,
					int pixel_size,
					unsigned long latency_ns)
{
	long entries_required, wm_size;

	/*
	 * Note: we need to make sure we don't overflow for various clock &
	 * latency values.
	 * clocks go from a few thousand to several hundred thousand.
	 * latency is usually a few thousand
	 */
	entries_required = ((clock_in_khz / 1000) * pixel_size * latency_ns) /
		1000;
	entries_required = DIV_ROUND_UP(entries_required, wm->cacheline_size);

	DRM_DEBUG_KMS("FIFO entries required for mode: %ld\n", entries_required);

	wm_size = fifo_size - (entries_required + wm->guard_size);

	DRM_DEBUG_KMS("FIFO watermark level: %ld\n", wm_size);

	/* Don't promote wm_size to unsigned... */
	if (wm_size > (long)wm->max_wm)
		wm_size = wm->max_wm;
	if (wm_size <= 0)
		wm_size = wm->default_wm;
	return wm_size;
}

static struct drm_crtc *single_enabled_crtc(struct drm_device *dev)
{
	struct drm_crtc *crtc, *enabled = NULL;

	list_for_each_entry(crtc, &dev->mode_config.crtc_list, head) {
		if (crtc->enabled && crtc->fb) {
			if (enabled)
				return NULL;
			enabled = crtc;
		}
	}

	return enabled;
}

static void pineview_update_wm(struct drm_device *dev)
{
	struct drm_i915_private *dev_priv = dev->dev_private;
	struct drm_crtc *crtc;
	const struct cxsr_latency *latency;
	u32 reg;
	unsigned long wm;

	latency = intel_get_cxsr_latency(IS_PINEVIEW_G(dev), dev_priv->is_ddr3,
					 dev_priv->fsb_freq, dev_priv->mem_freq);
	if (!latency) {
		DRM_DEBUG_KMS("Unknown FSB/MEM found, disable CxSR\n");
		pineview_disable_cxsr(dev);
		return;
	}

	crtc = single_enabled_crtc(dev);
	if (crtc) {
		int clock = crtc->mode.clock;
		int pixel_size = crtc->fb->bits_per_pixel / 8;

		/* Display SR */
		wm = intel_calculate_wm(clock, &pineview_display_wm,
					pineview_display_wm.fifo_size,
					pixel_size, latency->display_sr);
		reg = I915_READ(DSPFW1);
		reg &= ~DSPFW_SR_MASK;
		reg |= wm << DSPFW_SR_SHIFT;
		I915_WRITE(DSPFW1, reg);
		DRM_DEBUG_KMS("DSPFW1 register is %x\n", reg);

		/* cursor SR */
		wm = intel_calculate_wm(clock, &pineview_cursor_wm,
					pineview_display_wm.fifo_size,
					pixel_size, latency->cursor_sr);
		reg = I915_READ(DSPFW3);
		reg &= ~DSPFW_CURSOR_SR_MASK;
		reg |= (wm & 0x3f) << DSPFW_CURSOR_SR_SHIFT;
		I915_WRITE(DSPFW3, reg);

		/* Display HPLL off SR */
		wm = intel_calculate_wm(clock, &pineview_display_hplloff_wm,
					pineview_display_hplloff_wm.fifo_size,
					pixel_size, latency->display_hpll_disable);
		reg = I915_READ(DSPFW3);
		reg &= ~DSPFW_HPLL_SR_MASK;
		reg |= wm & DSPFW_HPLL_SR_MASK;
		I915_WRITE(DSPFW3, reg);

		/* cursor HPLL off SR */
		wm = intel_calculate_wm(clock, &pineview_cursor_hplloff_wm,
					pineview_display_hplloff_wm.fifo_size,
					pixel_size, latency->cursor_hpll_disable);
		reg = I915_READ(DSPFW3);
		reg &= ~DSPFW_HPLL_CURSOR_MASK;
		reg |= (wm & 0x3f) << DSPFW_HPLL_CURSOR_SHIFT;
		I915_WRITE(DSPFW3, reg);
		DRM_DEBUG_KMS("DSPFW3 register is %x\n", reg);

		/* activate cxsr */
		I915_WRITE(DSPFW3,
			   I915_READ(DSPFW3) | PINEVIEW_SELF_REFRESH_EN);
		DRM_DEBUG_KMS("Self-refresh is enabled\n");
	} else {
		pineview_disable_cxsr(dev);
		DRM_DEBUG_KMS("Self-refresh is disabled\n");
	}
}

static bool g4x_compute_wm0(struct drm_device *dev,
			    int plane,
			    const struct intel_watermark_params *display,
			    int display_latency_ns,
			    const struct intel_watermark_params *cursor,
			    int cursor_latency_ns,
			    int *plane_wm,
			    int *cursor_wm)
{
	struct drm_crtc *crtc;
	int htotal, hdisplay, clock, pixel_size;
	int line_time_us, line_count;
	int entries, tlb_miss;

	crtc = intel_get_crtc_for_plane(dev, plane);
	if (crtc->fb == NULL || !crtc->enabled) {
		*cursor_wm = cursor->guard_size;
		*plane_wm = display->guard_size;
		return false;
	}

	htotal = crtc->mode.htotal;
	hdisplay = crtc->mode.hdisplay;
	clock = crtc->mode.clock;
	pixel_size = crtc->fb->bits_per_pixel / 8;

	/* Use the small buffer method to calculate plane watermark */
	entries = ((clock * pixel_size / 1000) * display_latency_ns) / 1000;
	tlb_miss = display->fifo_size*display->cacheline_size - hdisplay * 8;
	if (tlb_miss > 0)
		entries += tlb_miss;
	entries = DIV_ROUND_UP(entries, display->cacheline_size);
	*plane_wm = entries + display->guard_size;
	if (*plane_wm > (int)display->max_wm)
		*plane_wm = display->max_wm;

	/* Use the large buffer method to calculate cursor watermark */
	line_time_us = ((htotal * 1000) / clock);
	line_count = (cursor_latency_ns / line_time_us + 1000) / 1000;
	entries = line_count * 64 * pixel_size;
	tlb_miss = cursor->fifo_size*cursor->cacheline_size - hdisplay * 8;
	if (tlb_miss > 0)
		entries += tlb_miss;
	entries = DIV_ROUND_UP(entries, cursor->cacheline_size);
	*cursor_wm = entries + cursor->guard_size;
	if (*cursor_wm > (int)cursor->max_wm)
		*cursor_wm = (int)cursor->max_wm;

	return true;
}

/*
 * Check the wm result.
 *
 * If any calculated watermark values is larger than the maximum value that
 * can be programmed into the associated watermark register, that watermark
 * must be disabled.
 */
static bool g4x_check_srwm(struct drm_device *dev,
			   int display_wm, int cursor_wm,
			   const struct intel_watermark_params *display,
			   const struct intel_watermark_params *cursor)
{
	DRM_DEBUG_KMS("SR watermark: display plane %d, cursor %d\n",
		      display_wm, cursor_wm);

	if (display_wm > display->max_wm) {
		DRM_DEBUG_KMS("display watermark is too large(%d/%ld), disabling\n",
			      display_wm, display->max_wm);
		return false;
	}

	if (cursor_wm > cursor->max_wm) {
		DRM_DEBUG_KMS("cursor watermark is too large(%d/%ld), disabling\n",
			      cursor_wm, cursor->max_wm);
		return false;
	}

	if (!(display_wm || cursor_wm)) {
		DRM_DEBUG_KMS("SR latency is 0, disabling\n");
		return false;
	}

	return true;
}

static bool g4x_compute_srwm(struct drm_device *dev,
			     int plane,
			     int latency_ns,
			     const struct intel_watermark_params *display,
			     const struct intel_watermark_params *cursor,
			     int *display_wm, int *cursor_wm)
{
	struct drm_crtc *crtc;
	int hdisplay, htotal, pixel_size, clock;
	unsigned long line_time_us;
	int line_count, line_size;
	int small, large;
	int entries;

	if (!latency_ns) {
		*display_wm = *cursor_wm = 0;
		return false;
	}

	crtc = intel_get_crtc_for_plane(dev, plane);
	hdisplay = crtc->mode.hdisplay;
	htotal = crtc->mode.htotal;
	clock = crtc->mode.clock;
	pixel_size = crtc->fb->bits_per_pixel / 8;

	line_time_us = (htotal * 1000) / clock;
	line_count = (latency_ns / line_time_us + 1000) / 1000;
	line_size = hdisplay * pixel_size;

	/* Use the minimum of the small and large buffer method for primary */
	small = ((clock * pixel_size / 1000) * latency_ns) / 1000;
	large = line_count * line_size;

	entries = DIV_ROUND_UP(min(small, large), display->cacheline_size);
	*display_wm = entries + display->guard_size;

	/* calculate the self-refresh watermark for display cursor */
	entries = line_count * pixel_size * 64;
	entries = DIV_ROUND_UP(entries, cursor->cacheline_size);
	*cursor_wm = entries + cursor->guard_size;

	return g4x_check_srwm(dev,
			      *display_wm, *cursor_wm,
			      display, cursor);
}

static bool vlv_compute_drain_latency(struct drm_device *dev,
				     int plane,
				     int *plane_prec_mult,
				     int *plane_dl,
				     int *cursor_prec_mult,
				     int *cursor_dl)
{
	struct drm_crtc *crtc;
	int clock, pixel_size;
	int entries;

	crtc = intel_get_crtc_for_plane(dev, plane);
	if (crtc->fb == NULL || !crtc->enabled)
		return false;

	clock = crtc->mode.clock;	/* VESA DOT Clock */
	pixel_size = crtc->fb->bits_per_pixel / 8;	/* BPP */

	entries = (clock / 1000) * pixel_size;
	*plane_prec_mult = (entries > 256) ?
		DRAIN_LATENCY_PRECISION_32 : DRAIN_LATENCY_PRECISION_16;
	*plane_dl = (64 * (*plane_prec_mult) * 4) / ((clock / 1000) *
						     pixel_size);

	entries = (clock / 1000) * 4;	/* BPP is always 4 for cursor */
	*cursor_prec_mult = (entries > 256) ?
		DRAIN_LATENCY_PRECISION_32 : DRAIN_LATENCY_PRECISION_16;
	*cursor_dl = (64 * (*cursor_prec_mult) * 4) / ((clock / 1000) * 4);

	return true;
}

/*
 * Update drain latency registers of memory arbiter
 *
 * Valleyview SoC has a new memory arbiter and needs drain latency registers
 * to be programmed. Each plane has a drain latency multiplier and a drain
 * latency value.
 */

static void vlv_update_drain_latency(struct drm_device *dev)
{
	struct drm_i915_private *dev_priv = dev->dev_private;
	int planea_prec, planea_dl, planeb_prec, planeb_dl;
	int cursora_prec, cursora_dl, cursorb_prec, cursorb_dl;
	int plane_prec_mult, cursor_prec_mult; /* Precision multiplier is
							either 16 or 32 */

	/* For plane A, Cursor A */
	if (vlv_compute_drain_latency(dev, 0, &plane_prec_mult, &planea_dl,
				      &cursor_prec_mult, &cursora_dl)) {
		cursora_prec = (cursor_prec_mult == DRAIN_LATENCY_PRECISION_32) ?
			DDL_CURSORA_PRECISION_32 : DDL_CURSORA_PRECISION_16;
		planea_prec = (plane_prec_mult == DRAIN_LATENCY_PRECISION_32) ?
			DDL_PLANEA_PRECISION_32 : DDL_PLANEA_PRECISION_16;

		I915_WRITE(VLV_DDL1, cursora_prec |
				(cursora_dl << DDL_CURSORA_SHIFT) |
				planea_prec | planea_dl);
	}

	/* For plane B, Cursor B */
	if (vlv_compute_drain_latency(dev, 1, &plane_prec_mult, &planeb_dl,
				      &cursor_prec_mult, &cursorb_dl)) {
		cursorb_prec = (cursor_prec_mult == DRAIN_LATENCY_PRECISION_32) ?
			DDL_CURSORB_PRECISION_32 : DDL_CURSORB_PRECISION_16;
		planeb_prec = (plane_prec_mult == DRAIN_LATENCY_PRECISION_32) ?
			DDL_PLANEB_PRECISION_32 : DDL_PLANEB_PRECISION_16;

		I915_WRITE(VLV_DDL2, cursorb_prec |
				(cursorb_dl << DDL_CURSORB_SHIFT) |
				planeb_prec | planeb_dl);
	}
}

#define single_plane_enabled(mask) is_power_of_2(mask)

static void valleyview_update_wm(struct drm_device *dev)
{
	static const int sr_latency_ns = 12000;
	struct drm_i915_private *dev_priv = dev->dev_private;
	int planea_wm, planeb_wm, cursora_wm, cursorb_wm;
	int plane_sr, cursor_sr;
	unsigned int enabled = 0;

	vlv_update_drain_latency(dev);

	if (g4x_compute_wm0(dev, 0,
			    &valleyview_wm_info, latency_ns,
			    &valleyview_cursor_wm_info, latency_ns,
			    &planea_wm, &cursora_wm))
		enabled |= 1;

	if (g4x_compute_wm0(dev, 1,
			    &valleyview_wm_info, latency_ns,
			    &valleyview_cursor_wm_info, latency_ns,
			    &planeb_wm, &cursorb_wm))
		enabled |= 2;

	plane_sr = cursor_sr = 0;
	if (single_plane_enabled(enabled) &&
	    g4x_compute_srwm(dev, ffs(enabled) - 1,
			     sr_latency_ns,
			     &valleyview_wm_info,
			     &valleyview_cursor_wm_info,
			     &plane_sr, &cursor_sr))
		I915_WRITE(FW_BLC_SELF_VLV, FW_CSPWRDWNEN);
	else
		I915_WRITE(FW_BLC_SELF_VLV,
			   I915_READ(FW_BLC_SELF_VLV) & ~FW_CSPWRDWNEN);

	DRM_DEBUG_KMS("Setting FIFO watermarks - A: plane=%d, cursor=%d, B: plane=%d, cursor=%d, SR: plane=%d, cursor=%d\n",
		      planea_wm, cursora_wm,
		      planeb_wm, cursorb_wm,
		      plane_sr, cursor_sr);

	I915_WRITE(DSPFW1,
		   (plane_sr << DSPFW_SR_SHIFT) |
		   (cursorb_wm << DSPFW_CURSORB_SHIFT) |
		   (planeb_wm << DSPFW_PLANEB_SHIFT) |
		   planea_wm);
	I915_WRITE(DSPFW2,
		   (I915_READ(DSPFW2) & DSPFW_CURSORA_MASK) |
		   (cursora_wm << DSPFW_CURSORA_SHIFT));
	I915_WRITE(DSPFW3,
		   (I915_READ(DSPFW3) | (cursor_sr << DSPFW_CURSOR_SR_SHIFT)));
}

static void g4x_update_wm(struct drm_device *dev)
{
	static const int sr_latency_ns = 12000;
	struct drm_i915_private *dev_priv = dev->dev_private;
	int planea_wm, planeb_wm, cursora_wm, cursorb_wm;
	int plane_sr, cursor_sr;
	unsigned int enabled = 0;

	if (g4x_compute_wm0(dev, 0,
			    &g4x_wm_info, latency_ns,
			    &g4x_cursor_wm_info, latency_ns,
			    &planea_wm, &cursora_wm))
		enabled |= 1;

	if (g4x_compute_wm0(dev, 1,
			    &g4x_wm_info, latency_ns,
			    &g4x_cursor_wm_info, latency_ns,
			    &planeb_wm, &cursorb_wm))
		enabled |= 2;

	plane_sr = cursor_sr = 0;
	if (single_plane_enabled(enabled) &&
	    g4x_compute_srwm(dev, ffs(enabled) - 1,
			     sr_latency_ns,
			     &g4x_wm_info,
			     &g4x_cursor_wm_info,
			     &plane_sr, &cursor_sr))
		I915_WRITE(FW_BLC_SELF, FW_BLC_SELF_EN);
	else
		I915_WRITE(FW_BLC_SELF,
			   I915_READ(FW_BLC_SELF) & ~FW_BLC_SELF_EN);

	DRM_DEBUG_KMS("Setting FIFO watermarks - A: plane=%d, cursor=%d, B: plane=%d, cursor=%d, SR: plane=%d, cursor=%d\n",
		      planea_wm, cursora_wm,
		      planeb_wm, cursorb_wm,
		      plane_sr, cursor_sr);

	I915_WRITE(DSPFW1,
		   (plane_sr << DSPFW_SR_SHIFT) |
		   (cursorb_wm << DSPFW_CURSORB_SHIFT) |
		   (planeb_wm << DSPFW_PLANEB_SHIFT) |
		   planea_wm);
	I915_WRITE(DSPFW2,
		   (I915_READ(DSPFW2) & DSPFW_CURSORA_MASK) |
		   (cursora_wm << DSPFW_CURSORA_SHIFT));
	/* HPLL off in SR has some issues on G4x... disable it */
	I915_WRITE(DSPFW3,
		   (I915_READ(DSPFW3) & ~DSPFW_HPLL_SR_EN) |
		   (cursor_sr << DSPFW_CURSOR_SR_SHIFT));
}

static void i965_update_wm(struct drm_device *dev)
{
	struct drm_i915_private *dev_priv = dev->dev_private;
	struct drm_crtc *crtc;
	int srwm = 1;
	int cursor_sr = 16;

	/* Calc sr entries for one plane configs */
	crtc = single_enabled_crtc(dev);
	if (crtc) {
		/* self-refresh has much higher latency */
		static const int sr_latency_ns = 12000;
		int clock = crtc->mode.clock;
		int htotal = crtc->mode.htotal;
		int hdisplay = crtc->mode.hdisplay;
		int pixel_size = crtc->fb->bits_per_pixel / 8;
		unsigned long line_time_us;
		int entries;

		line_time_us = ((htotal * 1000) / clock);

		/* Use ns/us then divide to preserve precision */
		entries = (((sr_latency_ns / line_time_us) + 1000) / 1000) *
			pixel_size * hdisplay;
		entries = DIV_ROUND_UP(entries, I915_FIFO_LINE_SIZE);
		srwm = I965_FIFO_SIZE - entries;
		if (srwm < 0)
			srwm = 1;
		srwm &= 0x1ff;
		DRM_DEBUG_KMS("self-refresh entries: %d, wm: %d\n",
			      entries, srwm);

		entries = (((sr_latency_ns / line_time_us) + 1000) / 1000) *
			pixel_size * 64;
		entries = DIV_ROUND_UP(entries,
					  i965_cursor_wm_info.cacheline_size);
		cursor_sr = i965_cursor_wm_info.fifo_size -
			(entries + i965_cursor_wm_info.guard_size);

		if (cursor_sr > i965_cursor_wm_info.max_wm)
			cursor_sr = i965_cursor_wm_info.max_wm;

		DRM_DEBUG_KMS("self-refresh watermark: display plane %d "
			      "cursor %d\n", srwm, cursor_sr);

		if (IS_CRESTLINE(dev))
			I915_WRITE(FW_BLC_SELF, FW_BLC_SELF_EN);
	} else {
		/* Turn off self refresh if both pipes are enabled */
		if (IS_CRESTLINE(dev))
			I915_WRITE(FW_BLC_SELF, I915_READ(FW_BLC_SELF)
				   & ~FW_BLC_SELF_EN);
	}

	DRM_DEBUG_KMS("Setting FIFO watermarks - A: 8, B: 8, C: 8, SR %d\n",
		      srwm);

	/* 965 has limitations... */
	I915_WRITE(DSPFW1, (srwm << DSPFW_SR_SHIFT) |
		   (8 << 16) | (8 << 8) | (8 << 0));
	I915_WRITE(DSPFW2, (8 << 8) | (8 << 0));
	/* update cursor SR watermark */
	I915_WRITE(DSPFW3, (cursor_sr << DSPFW_CURSOR_SR_SHIFT));
}

static void i9xx_update_wm(struct drm_device *dev)
{
	struct drm_i915_private *dev_priv = dev->dev_private;
	const struct intel_watermark_params *wm_info;
	uint32_t fwater_lo;
	uint32_t fwater_hi;
	int cwm, srwm = 1;
	int fifo_size;
	int planea_wm, planeb_wm;
	struct drm_crtc *crtc, *enabled = NULL;

	if (IS_I945GM(dev))
		wm_info = &i945_wm_info;
	else if (!IS_GEN2(dev))
		wm_info = &i915_wm_info;
	else
		wm_info = &i855_wm_info;

	fifo_size = dev_priv->display.get_fifo_size(dev, 0);
	crtc = intel_get_crtc_for_plane(dev, 0);
	if (crtc->enabled && crtc->fb) {
		planea_wm = intel_calculate_wm(crtc->mode.clock,
					       wm_info, fifo_size,
					       crtc->fb->bits_per_pixel / 8,
					       latency_ns);
		enabled = crtc;
	} else
		planea_wm = fifo_size - wm_info->guard_size;

	fifo_size = dev_priv->display.get_fifo_size(dev, 1);
	crtc = intel_get_crtc_for_plane(dev, 1);
	if (crtc->enabled && crtc->fb) {
		planeb_wm = intel_calculate_wm(crtc->mode.clock,
					       wm_info, fifo_size,
					       crtc->fb->bits_per_pixel / 8,
					       latency_ns);
		if (enabled == NULL)
			enabled = crtc;
		else
			enabled = NULL;
	} else
		planeb_wm = fifo_size - wm_info->guard_size;

	DRM_DEBUG_KMS("FIFO watermarks - A: %d, B: %d\n", planea_wm, planeb_wm);

	/*
	 * Overlay gets an aggressive default since video jitter is bad.
	 */
	cwm = 2;

	/* Play safe and disable self-refresh before adjusting watermarks. */
	if (IS_I945G(dev) || IS_I945GM(dev))
		I915_WRITE(FW_BLC_SELF, FW_BLC_SELF_EN_MASK | 0);
	else if (IS_I915GM(dev))
		I915_WRITE(INSTPM, I915_READ(INSTPM) & ~INSTPM_SELF_EN);

	/* Calc sr entries for one plane configs */
	if (HAS_FW_BLC(dev) && enabled) {
		/* self-refresh has much higher latency */
		static const int sr_latency_ns = 6000;
		int clock = enabled->mode.clock;
		int htotal = enabled->mode.htotal;
		int hdisplay = enabled->mode.hdisplay;
		int pixel_size = enabled->fb->bits_per_pixel / 8;
		unsigned long line_time_us;
		int entries;

		line_time_us = (htotal * 1000) / clock;

		/* Use ns/us then divide to preserve precision */
		entries = (((sr_latency_ns / line_time_us) + 1000) / 1000) *
			pixel_size * hdisplay;
		entries = DIV_ROUND_UP(entries, wm_info->cacheline_size);
		DRM_DEBUG_KMS("self-refresh entries: %d\n", entries);
		srwm = wm_info->fifo_size - entries;
		if (srwm < 0)
			srwm = 1;

		if (IS_I945G(dev) || IS_I945GM(dev))
			I915_WRITE(FW_BLC_SELF,
				   FW_BLC_SELF_FIFO_MASK | (srwm & 0xff));
		else if (IS_I915GM(dev))
			I915_WRITE(FW_BLC_SELF, srwm & 0x3f);
	}

	DRM_DEBUG_KMS("Setting FIFO watermarks - A: %d, B: %d, C: %d, SR %d\n",
		      planea_wm, planeb_wm, cwm, srwm);

	fwater_lo = ((planeb_wm & 0x3f) << 16) | (planea_wm & 0x3f);
	fwater_hi = (cwm & 0x1f);

	/* Set request length to 8 cachelines per fetch */
	fwater_lo = fwater_lo | (1 << 24) | (1 << 8);
	fwater_hi = fwater_hi | (1 << 8);

	I915_WRITE(FW_BLC, fwater_lo);
	I915_WRITE(FW_BLC2, fwater_hi);

	if (HAS_FW_BLC(dev)) {
		if (enabled) {
			if (IS_I945G(dev) || IS_I945GM(dev))
				I915_WRITE(FW_BLC_SELF,
					   FW_BLC_SELF_EN_MASK | FW_BLC_SELF_EN);
			else if (IS_I915GM(dev))
				I915_WRITE(INSTPM, I915_READ(INSTPM) | INSTPM_SELF_EN);
			DRM_DEBUG_KMS("memory self refresh enabled\n");
		} else
			DRM_DEBUG_KMS("memory self refresh disabled\n");
	}
}

static void i830_update_wm(struct drm_device *dev)
{
	struct drm_i915_private *dev_priv = dev->dev_private;
	struct drm_crtc *crtc;
	uint32_t fwater_lo;
	int planea_wm;

	crtc = single_enabled_crtc(dev);
	if (crtc == NULL)
		return;

	planea_wm = intel_calculate_wm(crtc->mode.clock, &i830_wm_info,
				       dev_priv->display.get_fifo_size(dev, 0),
				       crtc->fb->bits_per_pixel / 8,
				       latency_ns);
	fwater_lo = I915_READ(FW_BLC) & ~0xfff;
	fwater_lo |= (3<<8) | planea_wm;

	DRM_DEBUG_KMS("Setting FIFO watermarks - A: %d\n", planea_wm);

	I915_WRITE(FW_BLC, fwater_lo);
}

#define ILK_LP0_PLANE_LATENCY		700
#define ILK_LP0_CURSOR_LATENCY		1300

/*
 * Check the wm result.
 *
 * If any calculated watermark values is larger than the maximum value that
 * can be programmed into the associated watermark register, that watermark
 * must be disabled.
 */
static bool ironlake_check_srwm(struct drm_device *dev, int level,
				int fbc_wm, int display_wm, int cursor_wm,
				const struct intel_watermark_params *display,
				const struct intel_watermark_params *cursor)
{
	struct drm_i915_private *dev_priv = dev->dev_private;

	DRM_DEBUG_KMS("watermark %d: display plane %d, fbc lines %d,"
		      " cursor %d\n", level, display_wm, fbc_wm, cursor_wm);

	if (fbc_wm > SNB_FBC_MAX_SRWM) {
		DRM_DEBUG_KMS("fbc watermark(%d) is too large(%d), disabling wm%d+\n",
			      fbc_wm, SNB_FBC_MAX_SRWM, level);

		/* fbc has it's own way to disable FBC WM */
		I915_WRITE(DISP_ARB_CTL,
			   I915_READ(DISP_ARB_CTL) | DISP_FBC_WM_DIS);
		return false;
	}

	if (display_wm > display->max_wm) {
		DRM_DEBUG_KMS("display watermark(%d) is too large(%d), disabling wm%d+\n",
			      display_wm, SNB_DISPLAY_MAX_SRWM, level);
		return false;
	}

	if (cursor_wm > cursor->max_wm) {
		DRM_DEBUG_KMS("cursor watermark(%d) is too large(%d), disabling wm%d+\n",
			      cursor_wm, SNB_CURSOR_MAX_SRWM, level);
		return false;
	}

	if (!(fbc_wm || display_wm || cursor_wm)) {
		DRM_DEBUG_KMS("latency %d is 0, disabling wm%d+\n", level, level);
		return false;
	}

	return true;
}

/*
 * Compute watermark values of WM[1-3],
 */
static bool ironlake_compute_srwm(struct drm_device *dev, int level, int plane,
				  int latency_ns,
				  const struct intel_watermark_params *display,
				  const struct intel_watermark_params *cursor,
				  int *fbc_wm, int *display_wm, int *cursor_wm)
{
	struct drm_crtc *crtc;
	unsigned long line_time_us;
	int hdisplay, htotal, pixel_size, clock;
	int line_count, line_size;
	int small, large;
	int entries;

	if (!latency_ns) {
		*fbc_wm = *display_wm = *cursor_wm = 0;
		return false;
	}

	crtc = intel_get_crtc_for_plane(dev, plane);
	hdisplay = crtc->mode.hdisplay;
	htotal = crtc->mode.htotal;
	clock = crtc->mode.clock;
	pixel_size = crtc->fb->bits_per_pixel / 8;

	line_time_us = (htotal * 1000) / clock;
	line_count = (latency_ns / line_time_us + 1000) / 1000;
	line_size = hdisplay * pixel_size;

	/* Use the minimum of the small and large buffer method for primary */
	small = ((clock * pixel_size / 1000) * latency_ns) / 1000;
	large = line_count * line_size;

	entries = DIV_ROUND_UP(min(small, large), display->cacheline_size);
	*display_wm = entries + display->guard_size;

	/*
	 * Spec says:
	 * FBC WM = ((Final Primary WM * 64) / number of bytes per line) + 2
	 */
	*fbc_wm = DIV_ROUND_UP(*display_wm * 64, line_size) + 2;

	/* calculate the self-refresh watermark for display cursor */
	entries = line_count * pixel_size * 64;
	entries = DIV_ROUND_UP(entries, cursor->cacheline_size);
	*cursor_wm = entries + cursor->guard_size;

	return ironlake_check_srwm(dev, level,
				   *fbc_wm, *display_wm, *cursor_wm,
				   display, cursor);
}

static void ironlake_update_wm(struct drm_device *dev)
{
	struct drm_i915_private *dev_priv = dev->dev_private;
	int fbc_wm, plane_wm, cursor_wm;
	unsigned int enabled;

	enabled = 0;
	if (g4x_compute_wm0(dev, 0,
			    &ironlake_display_wm_info,
			    ILK_LP0_PLANE_LATENCY,
			    &ironlake_cursor_wm_info,
			    ILK_LP0_CURSOR_LATENCY,
			    &plane_wm, &cursor_wm)) {
		I915_WRITE(WM0_PIPEA_ILK,
			   (plane_wm << WM0_PIPE_PLANE_SHIFT) | cursor_wm);
		DRM_DEBUG_KMS("FIFO watermarks For pipe A -"
			      " plane %d, " "cursor: %d\n",
			      plane_wm, cursor_wm);
		enabled |= 1;
	}

	if (g4x_compute_wm0(dev, 1,
			    &ironlake_display_wm_info,
			    ILK_LP0_PLANE_LATENCY,
			    &ironlake_cursor_wm_info,
			    ILK_LP0_CURSOR_LATENCY,
			    &plane_wm, &cursor_wm)) {
		I915_WRITE(WM0_PIPEB_ILK,
			   (plane_wm << WM0_PIPE_PLANE_SHIFT) | cursor_wm);
		DRM_DEBUG_KMS("FIFO watermarks For pipe B -"
			      " plane %d, cursor: %d\n",
			      plane_wm, cursor_wm);
		enabled |= 2;
	}

	/*
	 * Calculate and update the self-refresh watermark only when one
	 * display plane is used.
	 */
	I915_WRITE(WM3_LP_ILK, 0);
	I915_WRITE(WM2_LP_ILK, 0);
	I915_WRITE(WM1_LP_ILK, 0);

	if (!single_plane_enabled(enabled))
		return;
	enabled = ffs(enabled) - 1;

	/* WM1 */
	if (!ironlake_compute_srwm(dev, 1, enabled,
				   ILK_READ_WM1_LATENCY() * 500,
				   &ironlake_display_srwm_info,
				   &ironlake_cursor_srwm_info,
				   &fbc_wm, &plane_wm, &cursor_wm))
		return;

	I915_WRITE(WM1_LP_ILK,
		   WM1_LP_SR_EN |
		   (ILK_READ_WM1_LATENCY() << WM1_LP_LATENCY_SHIFT) |
		   (fbc_wm << WM1_LP_FBC_SHIFT) |
		   (plane_wm << WM1_LP_SR_SHIFT) |
		   cursor_wm);

	/* WM2 */
	if (!ironlake_compute_srwm(dev, 2, enabled,
				   ILK_READ_WM2_LATENCY() * 500,
				   &ironlake_display_srwm_info,
				   &ironlake_cursor_srwm_info,
				   &fbc_wm, &plane_wm, &cursor_wm))
		return;

	I915_WRITE(WM2_LP_ILK,
		   WM2_LP_EN |
		   (ILK_READ_WM2_LATENCY() << WM1_LP_LATENCY_SHIFT) |
		   (fbc_wm << WM1_LP_FBC_SHIFT) |
		   (plane_wm << WM1_LP_SR_SHIFT) |
		   cursor_wm);

	/*
	 * WM3 is unsupported on ILK, probably because we don't have latency
	 * data for that power state
	 */
}

static void sandybridge_update_wm(struct drm_device *dev)
{
	struct drm_i915_private *dev_priv = dev->dev_private;
	int latency = SNB_READ_WM0_LATENCY() * 100;	/* In unit 0.1us */
	u32 val;
	int fbc_wm, plane_wm, cursor_wm;
	unsigned int enabled;

	enabled = 0;
	if (g4x_compute_wm0(dev, 0,
			    &sandybridge_display_wm_info, latency,
			    &sandybridge_cursor_wm_info, latency,
			    &plane_wm, &cursor_wm)) {
		val = I915_READ(WM0_PIPEA_ILK);
		val &= ~(WM0_PIPE_PLANE_MASK | WM0_PIPE_CURSOR_MASK);
		I915_WRITE(WM0_PIPEA_ILK, val |
			   ((plane_wm << WM0_PIPE_PLANE_SHIFT) | cursor_wm));
		DRM_DEBUG_KMS("FIFO watermarks For pipe A -"
			      " plane %d, " "cursor: %d\n",
			      plane_wm, cursor_wm);
		enabled |= 1;
	}

	if (g4x_compute_wm0(dev, 1,
			    &sandybridge_display_wm_info, latency,
			    &sandybridge_cursor_wm_info, latency,
			    &plane_wm, &cursor_wm)) {
		val = I915_READ(WM0_PIPEB_ILK);
		val &= ~(WM0_PIPE_PLANE_MASK | WM0_PIPE_CURSOR_MASK);
		I915_WRITE(WM0_PIPEB_ILK, val |
			   ((plane_wm << WM0_PIPE_PLANE_SHIFT) | cursor_wm));
		DRM_DEBUG_KMS("FIFO watermarks For pipe B -"
			      " plane %d, cursor: %d\n",
			      plane_wm, cursor_wm);
		enabled |= 2;
	}

	if ((dev_priv->num_pipe == 3) &&
	    g4x_compute_wm0(dev, 2,
			    &sandybridge_display_wm_info, latency,
			    &sandybridge_cursor_wm_info, latency,
			    &plane_wm, &cursor_wm)) {
		val = I915_READ(WM0_PIPEC_IVB);
		val &= ~(WM0_PIPE_PLANE_MASK | WM0_PIPE_CURSOR_MASK);
		I915_WRITE(WM0_PIPEC_IVB, val |
			   ((plane_wm << WM0_PIPE_PLANE_SHIFT) | cursor_wm));
		DRM_DEBUG_KMS("FIFO watermarks For pipe C -"
			      " plane %d, cursor: %d\n",
			      plane_wm, cursor_wm);
		enabled |= 3;
	}

	/*
	 * Calculate and update the self-refresh watermark only when one
	 * display plane is used.
	 *
	 * SNB support 3 levels of watermark.
	 *
	 * WM1/WM2/WM2 watermarks have to be enabled in the ascending order,
	 * and disabled in the descending order
	 *
	 */
	I915_WRITE(WM3_LP_ILK, 0);
	I915_WRITE(WM2_LP_ILK, 0);
	I915_WRITE(WM1_LP_ILK, 0);

	if (!single_plane_enabled(enabled) ||
	    dev_priv->sprite_scaling_enabled)
		return;
	enabled = ffs(enabled) - 1;

	/* WM1 */
	if (!ironlake_compute_srwm(dev, 1, enabled,
				   SNB_READ_WM1_LATENCY() * 500,
				   &sandybridge_display_srwm_info,
				   &sandybridge_cursor_srwm_info,
				   &fbc_wm, &plane_wm, &cursor_wm))
		return;

	I915_WRITE(WM1_LP_ILK,
		   WM1_LP_SR_EN |
		   (SNB_READ_WM1_LATENCY() << WM1_LP_LATENCY_SHIFT) |
		   (fbc_wm << WM1_LP_FBC_SHIFT) |
		   (plane_wm << WM1_LP_SR_SHIFT) |
		   cursor_wm);

	/* WM2 */
	if (!ironlake_compute_srwm(dev, 2, enabled,
				   SNB_READ_WM2_LATENCY() * 500,
				   &sandybridge_display_srwm_info,
				   &sandybridge_cursor_srwm_info,
				   &fbc_wm, &plane_wm, &cursor_wm))
		return;

	I915_WRITE(WM2_LP_ILK,
		   WM2_LP_EN |
		   (SNB_READ_WM2_LATENCY() << WM1_LP_LATENCY_SHIFT) |
		   (fbc_wm << WM1_LP_FBC_SHIFT) |
		   (plane_wm << WM1_LP_SR_SHIFT) |
		   cursor_wm);

	/* WM3 */
	if (!ironlake_compute_srwm(dev, 3, enabled,
				   SNB_READ_WM3_LATENCY() * 500,
				   &sandybridge_display_srwm_info,
				   &sandybridge_cursor_srwm_info,
				   &fbc_wm, &plane_wm, &cursor_wm))
		return;

	I915_WRITE(WM3_LP_ILK,
		   WM3_LP_EN |
		   (SNB_READ_WM3_LATENCY() << WM1_LP_LATENCY_SHIFT) |
		   (fbc_wm << WM1_LP_FBC_SHIFT) |
		   (plane_wm << WM1_LP_SR_SHIFT) |
		   cursor_wm);
}

static void
haswell_update_linetime_wm(struct drm_device *dev, int pipe,
				 struct drm_display_mode *mode)
{
	struct drm_i915_private *dev_priv = dev->dev_private;
	u32 temp;

	temp = I915_READ(PIPE_WM_LINETIME(pipe));
	temp &= ~PIPE_WM_LINETIME_MASK;

	/* The WM are computed with base on how long it takes to fill a single
	 * row at the given clock rate, multiplied by 8.
	 * */
	temp |= PIPE_WM_LINETIME_TIME(
		((mode->crtc_hdisplay * 1000) / mode->clock) * 8);

	/* IPS watermarks are only used by pipe A, and are ignored by
	 * pipes B and C.  They are calculated similarly to the common
	 * linetime values, except that we are using CD clock frequency
	 * in MHz instead of pixel rate for the division.
	 *
	 * This is a placeholder for the IPS watermark calculation code.
	 */

	I915_WRITE(PIPE_WM_LINETIME(pipe), temp);
}

static bool
sandybridge_compute_sprite_wm(struct drm_device *dev, int plane,
			      uint32_t sprite_width, int pixel_size,
			      const struct intel_watermark_params *display,
			      int display_latency_ns, int *sprite_wm)
{
	struct drm_crtc *crtc;
	int clock;
	int entries, tlb_miss;

	crtc = intel_get_crtc_for_plane(dev, plane);
	if (crtc->fb == NULL || !crtc->enabled) {
		*sprite_wm = display->guard_size;
		return false;
	}

	clock = crtc->mode.clock;

	/* Use the small buffer method to calculate the sprite watermark */
	entries = ((clock * pixel_size / 1000) * display_latency_ns) / 1000;
	tlb_miss = display->fifo_size*display->cacheline_size -
		sprite_width * 8;
	if (tlb_miss > 0)
		entries += tlb_miss;
	entries = DIV_ROUND_UP(entries, display->cacheline_size);
	*sprite_wm = entries + display->guard_size;
	if (*sprite_wm > (int)display->max_wm)
		*sprite_wm = display->max_wm;

	return true;
}

static bool
sandybridge_compute_sprite_srwm(struct drm_device *dev, int plane,
				uint32_t sprite_width, int pixel_size,
				const struct intel_watermark_params *display,
				int latency_ns, int *sprite_wm)
{
	struct drm_crtc *crtc;
	unsigned long line_time_us;
	int clock;
	int line_count, line_size;
	int small, large;
	int entries;

	if (!latency_ns) {
		*sprite_wm = 0;
		return false;
	}

	crtc = intel_get_crtc_for_plane(dev, plane);
	clock = crtc->mode.clock;
	if (!clock) {
		*sprite_wm = 0;
		return false;
	}

	line_time_us = (sprite_width * 1000) / clock;
	if (!line_time_us) {
		*sprite_wm = 0;
		return false;
	}

	line_count = (latency_ns / line_time_us + 1000) / 1000;
	line_size = sprite_width * pixel_size;

	/* Use the minimum of the small and large buffer method for primary */
	small = ((clock * pixel_size / 1000) * latency_ns) / 1000;
	large = line_count * line_size;

	entries = DIV_ROUND_UP(min(small, large), display->cacheline_size);
	*sprite_wm = entries + display->guard_size;

	return *sprite_wm > 0x3ff ? false : true;
}

static void sandybridge_update_sprite_wm(struct drm_device *dev, int pipe,
					 uint32_t sprite_width, int pixel_size)
{
	struct drm_i915_private *dev_priv = dev->dev_private;
	int latency = SNB_READ_WM0_LATENCY() * 100;	/* In unit 0.1us */
	u32 val;
	int sprite_wm, reg;
	int ret;

	switch (pipe) {
	case 0:
		reg = WM0_PIPEA_ILK;
		break;
	case 1:
		reg = WM0_PIPEB_ILK;
		break;
	case 2:
		reg = WM0_PIPEC_IVB;
		break;
	default:
		return; /* bad pipe */
	}

	ret = sandybridge_compute_sprite_wm(dev, pipe, sprite_width, pixel_size,
					    &sandybridge_display_wm_info,
					    latency, &sprite_wm);
	if (!ret) {
		DRM_DEBUG_KMS("failed to compute sprite wm for pipe %d\n",
			      pipe);
		return;
	}

	val = I915_READ(reg);
	val &= ~WM0_PIPE_SPRITE_MASK;
	I915_WRITE(reg, val | (sprite_wm << WM0_PIPE_SPRITE_SHIFT));
	DRM_DEBUG_KMS("sprite watermarks For pipe %d - %d\n", pipe, sprite_wm);


	ret = sandybridge_compute_sprite_srwm(dev, pipe, sprite_width,
					      pixel_size,
					      &sandybridge_display_srwm_info,
					      SNB_READ_WM1_LATENCY() * 500,
					      &sprite_wm);
	if (!ret) {
		DRM_DEBUG_KMS("failed to compute sprite lp1 wm on pipe %d\n",
			      pipe);
		return;
	}
	I915_WRITE(WM1S_LP_ILK, sprite_wm);

	/* Only IVB has two more LP watermarks for sprite */
	if (!IS_IVYBRIDGE(dev))
		return;

	ret = sandybridge_compute_sprite_srwm(dev, pipe, sprite_width,
					      pixel_size,
					      &sandybridge_display_srwm_info,
					      SNB_READ_WM2_LATENCY() * 500,
					      &sprite_wm);
	if (!ret) {
		DRM_DEBUG_KMS("failed to compute sprite lp2 wm on pipe %d\n",
			      pipe);
		return;
	}
	I915_WRITE(WM2S_LP_IVB, sprite_wm);

	ret = sandybridge_compute_sprite_srwm(dev, pipe, sprite_width,
					      pixel_size,
					      &sandybridge_display_srwm_info,
					      SNB_READ_WM3_LATENCY() * 500,
					      &sprite_wm);
	if (!ret) {
		DRM_DEBUG_KMS("failed to compute sprite lp3 wm on pipe %d\n",
			      pipe);
		return;
	}
	I915_WRITE(WM3S_LP_IVB, sprite_wm);
}

/**
 * intel_update_watermarks - update FIFO watermark values based on current modes
 *
 * Calculate watermark values for the various WM regs based on current mode
 * and plane configuration.
 *
 * There are several cases to deal with here:
 *   - normal (i.e. non-self-refresh)
 *   - self-refresh (SR) mode
 *   - lines are large relative to FIFO size (buffer can hold up to 2)
 *   - lines are small relative to FIFO size (buffer can hold more than 2
 *     lines), so need to account for TLB latency
 *
 *   The normal calculation is:
 *     watermark = dotclock * bytes per pixel * latency
 *   where latency is platform & configuration dependent (we assume pessimal
 *   values here).
 *
 *   The SR calculation is:
 *     watermark = (trunc(latency/line time)+1) * surface width *
 *       bytes per pixel
 *   where
 *     line time = htotal / dotclock
 *     surface width = hdisplay for normal plane and 64 for cursor
 *   and latency is assumed to be high, as above.
 *
 * The final value programmed to the register should always be rounded up,
 * and include an extra 2 entries to account for clock crossings.
 *
 * We don't use the sprite, so we can ignore that.  And on Crestline we have
 * to set the non-SR watermarks to 8.
 */
void intel_update_watermarks(struct drm_device *dev)
{
	struct drm_i915_private *dev_priv = dev->dev_private;

	if (dev_priv->display.update_wm)
		dev_priv->display.update_wm(dev);
}

void intel_update_linetime_watermarks(struct drm_device *dev,
		int pipe, struct drm_display_mode *mode)
{
	struct drm_i915_private *dev_priv = dev->dev_private;

	if (dev_priv->display.update_linetime_wm)
		dev_priv->display.update_linetime_wm(dev, pipe, mode);
}

void intel_update_sprite_watermarks(struct drm_device *dev, int pipe,
				    uint32_t sprite_width, int pixel_size)
{
	struct drm_i915_private *dev_priv = dev->dev_private;

	if (dev_priv->display.update_sprite_wm)
		dev_priv->display.update_sprite_wm(dev, pipe, sprite_width,
						   pixel_size);
}

static struct drm_i915_gem_object *
intel_alloc_context_page(struct drm_device *dev)
{
	struct drm_i915_gem_object *ctx;
	int ret;

	WARN_ON(!mutex_is_locked(&dev->struct_mutex));

	ctx = i915_gem_alloc_object(dev, 4096);
	if (!ctx) {
		DRM_DEBUG("failed to alloc power context, RC6 disabled\n");
		return NULL;
	}

	ret = i915_gem_object_pin(ctx, 4096, true, false);
	if (ret) {
		DRM_ERROR("failed to pin power context: %d\n", ret);
		goto err_unref;
	}

	ret = i915_gem_object_set_to_gtt_domain(ctx, 1);
	if (ret) {
		DRM_ERROR("failed to set-domain on power context: %d\n", ret);
		goto err_unpin;
	}

	return ctx;

err_unpin:
	i915_gem_object_unpin(ctx);
err_unref:
	drm_gem_object_unreference(&ctx->base);
	mutex_unlock(&dev->struct_mutex);
	return NULL;
}

/**
 * Lock protecting IPS related data structures
 */
DEFINE_SPINLOCK(mchdev_lock);

/* Global for IPS driver to get at the current i915 device. Protected by
 * mchdev_lock. */
static struct drm_i915_private *i915_mch_dev;

bool ironlake_set_drps(struct drm_device *dev, u8 val)
{
	struct drm_i915_private *dev_priv = dev->dev_private;
	u16 rgvswctl;

	assert_spin_locked(&mchdev_lock);

	rgvswctl = I915_READ16(MEMSWCTL);
	if (rgvswctl & MEMCTL_CMD_STS) {
		DRM_DEBUG("gpu busy, RCS change rejected\n");
		return false; /* still busy with another command */
	}

	rgvswctl = (MEMCTL_CMD_CHFREQ << MEMCTL_CMD_SHIFT) |
		(val << MEMCTL_FREQ_SHIFT) | MEMCTL_SFCAVM;
	I915_WRITE16(MEMSWCTL, rgvswctl);
	POSTING_READ16(MEMSWCTL);

	rgvswctl |= MEMCTL_CMD_STS;
	I915_WRITE16(MEMSWCTL, rgvswctl);

	return true;
}

static void ironlake_enable_drps(struct drm_device *dev)
{
	struct drm_i915_private *dev_priv = dev->dev_private;
	u32 rgvmodectl = I915_READ(MEMMODECTL);
	u8 fmax, fmin, fstart, vstart;

	spin_lock_irq(&mchdev_lock);

	/* Enable temp reporting */
	I915_WRITE16(PMMISC, I915_READ(PMMISC) | MCPPCE_EN);
	I915_WRITE16(TSC1, I915_READ(TSC1) | TSE);

	/* 100ms RC evaluation intervals */
	I915_WRITE(RCUPEI, 100000);
	I915_WRITE(RCDNEI, 100000);

	/* Set max/min thresholds to 90ms and 80ms respectively */
	I915_WRITE(RCBMAXAVG, 90000);
	I915_WRITE(RCBMINAVG, 80000);

	I915_WRITE(MEMIHYST, 1);

	/* Set up min, max, and cur for interrupt handling */
	fmax = (rgvmodectl & MEMMODE_FMAX_MASK) >> MEMMODE_FMAX_SHIFT;
	fmin = (rgvmodectl & MEMMODE_FMIN_MASK);
	fstart = (rgvmodectl & MEMMODE_FSTART_MASK) >>
		MEMMODE_FSTART_SHIFT;

	vstart = (I915_READ(PXVFREQ_BASE + (fstart * 4)) & PXVFREQ_PX_MASK) >>
		PXVFREQ_PX_SHIFT;

	dev_priv->ips.fmax = fmax; /* IPS callback will increase this */
	dev_priv->ips.fstart = fstart;

	dev_priv->ips.max_delay = fstart;
	dev_priv->ips.min_delay = fmin;
	dev_priv->ips.cur_delay = fstart;

	DRM_DEBUG_DRIVER("fmax: %d, fmin: %d, fstart: %d\n",
			 fmax, fmin, fstart);

	I915_WRITE(MEMINTREN, MEMINT_CX_SUPR_EN | MEMINT_EVAL_CHG_EN);

	/*
	 * Interrupts will be enabled in ironlake_irq_postinstall
	 */

	I915_WRITE(VIDSTART, vstart);
	POSTING_READ(VIDSTART);

	rgvmodectl |= MEMMODE_SWMODE_EN;
	I915_WRITE(MEMMODECTL, rgvmodectl);

	if (wait_for_atomic((I915_READ(MEMSWCTL) & MEMCTL_CMD_STS) == 0, 10))
		DRM_ERROR("stuck trying to change perf mode\n");
	mdelay(1);

	ironlake_set_drps(dev, fstart);

	dev_priv->ips.last_count1 = I915_READ(0x112e4) + I915_READ(0x112e8) +
		I915_READ(0x112e0);
	dev_priv->ips.last_time1 = jiffies_to_msecs(jiffies);
	dev_priv->ips.last_count2 = I915_READ(0x112f4);
	getrawmonotonic(&dev_priv->ips.last_time2);

	spin_unlock_irq(&mchdev_lock);
}

static void ironlake_disable_drps(struct drm_device *dev)
{
	struct drm_i915_private *dev_priv = dev->dev_private;
	u16 rgvswctl;

	spin_lock_irq(&mchdev_lock);

	rgvswctl = I915_READ16(MEMSWCTL);

	/* Ack interrupts, disable EFC interrupt */
	I915_WRITE(MEMINTREN, I915_READ(MEMINTREN) & ~MEMINT_EVAL_CHG_EN);
	I915_WRITE(MEMINTRSTS, MEMINT_EVAL_CHG);
	I915_WRITE(DEIER, I915_READ(DEIER) & ~DE_PCU_EVENT);
	I915_WRITE(DEIIR, DE_PCU_EVENT);
	I915_WRITE(DEIMR, I915_READ(DEIMR) | DE_PCU_EVENT);

	/* Go back to the starting frequency */
	ironlake_set_drps(dev, dev_priv->ips.fstart);
	mdelay(1);
	rgvswctl |= MEMCTL_CMD_STS;
	I915_WRITE(MEMSWCTL, rgvswctl);
	mdelay(1);

	spin_unlock_irq(&mchdev_lock);
}

/* There's a funny hw issue where the hw returns all 0 when reading from
 * GEN6_RP_INTERRUPT_LIMITS. Hence we always need to compute the desired value
 * ourselves, instead of doing a rmw cycle (which might result in us clearing
 * all limits and the gpu stuck at whatever frequency it is at atm).
 */
static u32 gen6_rps_limits(struct drm_i915_private *dev_priv, u8 *val)
{
	u32 limits;

	limits = 0;

	if (*val >= dev_priv->rps.max_delay)
		*val = dev_priv->rps.max_delay;
	limits |= dev_priv->rps.max_delay << 24;

	/* Only set the down limit when we've reached the lowest level to avoid
	 * getting more interrupts, otherwise leave this clear. This prevents a
	 * race in the hw when coming out of rc6: There's a tiny window where
	 * the hw runs at the minimal clock before selecting the desired
	 * frequency, if the down threshold expires in that window we will not
	 * receive a down interrupt. */
	if (*val <= dev_priv->rps.min_delay) {
		*val = dev_priv->rps.min_delay;
		limits |= dev_priv->rps.min_delay << 16;
	}

	return limits;
}

void gen6_set_rps(struct drm_device *dev, u8 val)
{
	struct drm_i915_private *dev_priv = dev->dev_private;
	u32 limits = gen6_rps_limits(dev_priv, &val);

	WARN_ON(!mutex_is_locked(&dev->struct_mutex));
	WARN_ON(val > dev_priv->rps.max_delay);
	WARN_ON(val < dev_priv->rps.min_delay);

	if (val == dev_priv->rps.cur_delay)
		return;

	I915_WRITE(GEN6_RPNSWREQ,
		   GEN6_FREQUENCY(val) |
		   GEN6_OFFSET(0) |
		   GEN6_AGGRESSIVE_TURBO);

	/* Make sure we continue to get interrupts
	 * until we hit the minimum or maximum frequencies.
	 */
	I915_WRITE(GEN6_RP_INTERRUPT_LIMITS, limits);

	POSTING_READ(GEN6_RPNSWREQ);

	dev_priv->rps.cur_delay = val;

	trace_intel_gpu_freq_change(val * 50);
}

static void gen6_disable_rps(struct drm_device *dev)
{
	struct drm_i915_private *dev_priv = dev->dev_private;

	I915_WRITE(GEN6_RC_CONTROL, 0);
	I915_WRITE(GEN6_RPNSWREQ, 1 << 31);
	I915_WRITE(GEN6_PMINTRMSK, 0xffffffff);
	I915_WRITE(GEN6_PMIER, 0);
	/* Complete PM interrupt masking here doesn't race with the rps work
	 * item again unmasking PM interrupts because that is using a different
	 * register (PMIMR) to mask PM interrupts. The only risk is in leaving
	 * stale bits in PMIIR and PMIMR which gen6_enable_rps will clean up. */

	spin_lock_irq(&dev_priv->rps.lock);
	dev_priv->rps.pm_iir = 0;
	spin_unlock_irq(&dev_priv->rps.lock);

	I915_WRITE(GEN6_PMIIR, I915_READ(GEN6_PMIIR));
}

int intel_enable_rc6(const struct drm_device *dev)
{
	/* Respect the kernel parameter if it is set */
	if (i915_enable_rc6 >= 0)
		return i915_enable_rc6;

	if (INTEL_INFO(dev)->gen == 5) {
#ifdef CONFIG_INTEL_IOMMU
		/* Disable rc6 on ilk if VT-d is on. */
		if (intel_iommu_gfx_mapped)
			return false;
#endif
		DRM_DEBUG_DRIVER("Ironlake: only RC6 available\n");
		return INTEL_RC6_ENABLE;
	}

	if (IS_HASWELL(dev)) {
		DRM_DEBUG_DRIVER("Haswell: only RC6 available\n");
		return INTEL_RC6_ENABLE;
	}

	/* snb/ivb have more than one rc6 state. */
	if (INTEL_INFO(dev)->gen == 6) {
		DRM_DEBUG_DRIVER("Sandybridge: deep RC6 disabled\n");
		return INTEL_RC6_ENABLE;
	}

	DRM_DEBUG_DRIVER("RC6 and deep RC6 enabled\n");
	return (INTEL_RC6_ENABLE | INTEL_RC6p_ENABLE);
}

static void gen6_enable_rps(struct drm_device *dev)
{
	struct drm_i915_private *dev_priv = dev->dev_private;
	struct intel_ring_buffer *ring;
	u32 rp_state_cap;
	u32 gt_perf_status;
	u32 pcu_mbox, rc6_mask = 0;
	u32 gtfifodbg;
	int rc6_mode;
	int i;

	WARN_ON(!mutex_is_locked(&dev->struct_mutex));

	/* Here begins a magic sequence of register writes to enable
	 * auto-downclocking.
	 *
	 * Perhaps there might be some value in exposing these to
	 * userspace...
	 */
	I915_WRITE(GEN6_RC_STATE, 0);

	/* Clear the DBG now so we don't confuse earlier errors */
	if ((gtfifodbg = I915_READ(GTFIFODBG))) {
		DRM_ERROR("GT fifo had a previous error %x\n", gtfifodbg);
		I915_WRITE(GTFIFODBG, gtfifodbg);
	}

	gen6_gt_force_wake_get(dev_priv);

	rp_state_cap = I915_READ(GEN6_RP_STATE_CAP);
	gt_perf_status = I915_READ(GEN6_GT_PERF_STATUS);

	/* In units of 100MHz */
	dev_priv->rps.max_delay = rp_state_cap & 0xff;
	dev_priv->rps.min_delay = (rp_state_cap & 0xff0000) >> 16;
	dev_priv->rps.cur_delay = 0;

	/* disable the counters and set deterministic thresholds */
	I915_WRITE(GEN6_RC_CONTROL, 0);

	I915_WRITE(GEN6_RC1_WAKE_RATE_LIMIT, 1000 << 16);
	I915_WRITE(GEN6_RC6_WAKE_RATE_LIMIT, 40 << 16 | 30);
	I915_WRITE(GEN6_RC6pp_WAKE_RATE_LIMIT, 30);
	I915_WRITE(GEN6_RC_EVALUATION_INTERVAL, 125000);
	I915_WRITE(GEN6_RC_IDLE_HYSTERSIS, 25);

	for_each_ring(ring, dev_priv, i)
		I915_WRITE(RING_MAX_IDLE(ring->mmio_base), 10);

	I915_WRITE(GEN6_RC_SLEEP, 0);
	I915_WRITE(GEN6_RC1e_THRESHOLD, 1000);
	I915_WRITE(GEN6_RC6_THRESHOLD, 50000);
	I915_WRITE(GEN6_RC6p_THRESHOLD, 100000);
	I915_WRITE(GEN6_RC6pp_THRESHOLD, 64000); /* unused */

	/* Check if we are enabling RC6 */
	rc6_mode = intel_enable_rc6(dev_priv->dev);
	if (rc6_mode & INTEL_RC6_ENABLE)
		rc6_mask |= GEN6_RC_CTL_RC6_ENABLE;

	/* We don't use those on Haswell */
	if (!IS_HASWELL(dev)) {
		if (rc6_mode & INTEL_RC6p_ENABLE)
			rc6_mask |= GEN6_RC_CTL_RC6p_ENABLE;

		if (rc6_mode & INTEL_RC6pp_ENABLE)
			rc6_mask |= GEN6_RC_CTL_RC6pp_ENABLE;
	}

	DRM_INFO("Enabling RC6 states: RC6 %s, RC6p %s, RC6pp %s\n",
			(rc6_mask & GEN6_RC_CTL_RC6_ENABLE) ? "on" : "off",
			(rc6_mask & GEN6_RC_CTL_RC6p_ENABLE) ? "on" : "off",
			(rc6_mask & GEN6_RC_CTL_RC6pp_ENABLE) ? "on" : "off");

	I915_WRITE(GEN6_RC_CONTROL,
		   rc6_mask |
		   GEN6_RC_CTL_EI_MODE(1) |
		   GEN6_RC_CTL_HW_ENABLE);

	I915_WRITE(GEN6_RPNSWREQ,
		   GEN6_FREQUENCY(10) |
		   GEN6_OFFSET(0) |
		   GEN6_AGGRESSIVE_TURBO);
	I915_WRITE(GEN6_RC_VIDEO_FREQ,
		   GEN6_FREQUENCY(12));

	I915_WRITE(GEN6_RP_DOWN_TIMEOUT, 1000000);
	I915_WRITE(GEN6_RP_INTERRUPT_LIMITS,
		   dev_priv->rps.max_delay << 24 |
		   dev_priv->rps.min_delay << 16);

	I915_WRITE(GEN6_RP_UP_THRESHOLD, 59400);
	I915_WRITE(GEN6_RP_DOWN_THRESHOLD, 245000);
	I915_WRITE(GEN6_RP_UP_EI, 66000);
	I915_WRITE(GEN6_RP_DOWN_EI, 350000);

	I915_WRITE(GEN6_RP_IDLE_HYSTERSIS, 10);
	I915_WRITE(GEN6_RP_CONTROL,
		   GEN6_RP_MEDIA_TURBO |
		   GEN6_RP_MEDIA_HW_NORMAL_MODE |
		   GEN6_RP_MEDIA_IS_GFX |
		   GEN6_RP_ENABLE |
		   GEN6_RP_UP_BUSY_AVG |
		   (IS_HASWELL(dev) ? GEN7_RP_DOWN_IDLE_AVG : GEN6_RP_DOWN_IDLE_CONT));

	if (wait_for((I915_READ(GEN6_PCODE_MAILBOX) & GEN6_PCODE_READY) == 0,
		     500))
		DRM_ERROR("timeout waiting for pcode mailbox to become idle\n");

	I915_WRITE(GEN6_PCODE_DATA, 0);
	I915_WRITE(GEN6_PCODE_MAILBOX,
		   GEN6_PCODE_READY |
		   GEN6_PCODE_WRITE_MIN_FREQ_TABLE);
	if (wait_for((I915_READ(GEN6_PCODE_MAILBOX) & GEN6_PCODE_READY) == 0,
		     500))
		DRM_ERROR("timeout waiting for pcode mailbox to finish\n");

	/* Check for overclock support */
	if (wait_for((I915_READ(GEN6_PCODE_MAILBOX) & GEN6_PCODE_READY) == 0,
		     500))
		DRM_ERROR("timeout waiting for pcode mailbox to become idle\n");
	I915_WRITE(GEN6_PCODE_MAILBOX, GEN6_READ_OC_PARAMS);
	pcu_mbox = I915_READ(GEN6_PCODE_DATA);
	if (wait_for((I915_READ(GEN6_PCODE_MAILBOX) & GEN6_PCODE_READY) == 0,
		     500))
		DRM_ERROR("timeout waiting for pcode mailbox to finish\n");
	if (pcu_mbox & (1<<31)) { /* OC supported */
		dev_priv->rps.max_delay = pcu_mbox & 0xff;
		DRM_DEBUG_DRIVER("overclocking supported, adjusting frequency max to %dMHz\n", pcu_mbox * 50);
	}

	gen6_set_rps(dev_priv->dev, (gt_perf_status & 0xff00) >> 8);

	/* requires MSI enabled */
	I915_WRITE(GEN6_PMIER, GEN6_PM_DEFERRED_EVENTS);
	spin_lock_irq(&dev_priv->rps.lock);
	WARN_ON(dev_priv->rps.pm_iir != 0);
	I915_WRITE(GEN6_PMIMR, 0);
	spin_unlock_irq(&dev_priv->rps.lock);
	/* enable all PM interrupts */
	I915_WRITE(GEN6_PMINTRMSK, 0);

	gen6_gt_force_wake_put(dev_priv);
}

static void gen6_update_ring_freq(struct drm_device *dev)
{
	struct drm_i915_private *dev_priv = dev->dev_private;
	int min_freq = 15;
	int gpu_freq, ia_freq, max_ia_freq;
	int scaling_factor = 180;

	WARN_ON(!mutex_is_locked(&dev->struct_mutex));

	max_ia_freq = cpufreq_quick_get_max(0);
	/*
	 * Default to measured freq if none found, PCU will ensure we don't go
	 * over
	 */
	if (!max_ia_freq)
		max_ia_freq = tsc_khz;

	/* Convert from kHz to MHz */
	max_ia_freq /= 1000;

	/*
	 * For each potential GPU frequency, load a ring frequency we'd like
	 * to use for memory access.  We do this by specifying the IA frequency
	 * the PCU should use as a reference to determine the ring frequency.
	 */
	for (gpu_freq = dev_priv->rps.max_delay; gpu_freq >= dev_priv->rps.min_delay;
	     gpu_freq--) {
		int diff = dev_priv->rps.max_delay - gpu_freq;

		/*
		 * For GPU frequencies less than 750MHz, just use the lowest
		 * ring freq.
		 */
		if (gpu_freq < min_freq)
			ia_freq = 800;
		else
			ia_freq = max_ia_freq - ((diff * scaling_factor) / 2);
		ia_freq = DIV_ROUND_CLOSEST(ia_freq, 100);

		I915_WRITE(GEN6_PCODE_DATA,
			   (ia_freq << GEN6_PCODE_FREQ_IA_RATIO_SHIFT) |
			   gpu_freq);
		I915_WRITE(GEN6_PCODE_MAILBOX, GEN6_PCODE_READY |
			   GEN6_PCODE_WRITE_MIN_FREQ_TABLE);
		if (wait_for((I915_READ(GEN6_PCODE_MAILBOX) &
			      GEN6_PCODE_READY) == 0, 10)) {
			DRM_ERROR("pcode write of freq table timed out\n");
			continue;
		}
	}
}

void ironlake_teardown_rc6(struct drm_device *dev)
{
	struct drm_i915_private *dev_priv = dev->dev_private;

	if (dev_priv->renderctx) {
		i915_gem_object_unpin(dev_priv->renderctx);
		drm_gem_object_unreference(&dev_priv->renderctx->base);
		dev_priv->renderctx = NULL;
	}

	if (dev_priv->pwrctx) {
		i915_gem_object_unpin(dev_priv->pwrctx);
		drm_gem_object_unreference(&dev_priv->pwrctx->base);
		dev_priv->pwrctx = NULL;
	}
}

static void ironlake_disable_rc6(struct drm_device *dev)
{
	struct drm_i915_private *dev_priv = dev->dev_private;

	if (I915_READ(PWRCTXA)) {
		/* Wake the GPU, prevent RC6, then restore RSTDBYCTL */
		I915_WRITE(RSTDBYCTL, I915_READ(RSTDBYCTL) | RCX_SW_EXIT);
		wait_for(((I915_READ(RSTDBYCTL) & RSX_STATUS_MASK) == RSX_STATUS_ON),
			 50);

		I915_WRITE(PWRCTXA, 0);
		POSTING_READ(PWRCTXA);

		I915_WRITE(RSTDBYCTL, I915_READ(RSTDBYCTL) & ~RCX_SW_EXIT);
		POSTING_READ(RSTDBYCTL);
	}
}

static int ironlake_setup_rc6(struct drm_device *dev)
{
	struct drm_i915_private *dev_priv = dev->dev_private;

	if (dev_priv->renderctx == NULL)
		dev_priv->renderctx = intel_alloc_context_page(dev);
	if (!dev_priv->renderctx)
		return -ENOMEM;

	if (dev_priv->pwrctx == NULL)
		dev_priv->pwrctx = intel_alloc_context_page(dev);
	if (!dev_priv->pwrctx) {
		ironlake_teardown_rc6(dev);
		return -ENOMEM;
	}

	return 0;
}

static void ironlake_enable_rc6(struct drm_device *dev)
{
	struct drm_i915_private *dev_priv = dev->dev_private;
	struct intel_ring_buffer *ring = &dev_priv->ring[RCS];
	int ret;

	/* rc6 disabled by default due to repeated reports of hanging during
	 * boot and resume.
	 */
	if (!intel_enable_rc6(dev))
		return;

	WARN_ON(!mutex_is_locked(&dev->struct_mutex));

	ret = ironlake_setup_rc6(dev);
	if (ret)
		return;

	/*
	 * GPU can automatically power down the render unit if given a page
	 * to save state.
	 */
	ret = intel_ring_begin(ring, 6);
	if (ret) {
		ironlake_teardown_rc6(dev);
		return;
	}

	intel_ring_emit(ring, MI_SUSPEND_FLUSH | MI_SUSPEND_FLUSH_EN);
	intel_ring_emit(ring, MI_SET_CONTEXT);
	intel_ring_emit(ring, dev_priv->renderctx->gtt_offset |
			MI_MM_SPACE_GTT |
			MI_SAVE_EXT_STATE_EN |
			MI_RESTORE_EXT_STATE_EN |
			MI_RESTORE_INHIBIT);
	intel_ring_emit(ring, MI_SUSPEND_FLUSH);
	intel_ring_emit(ring, MI_NOOP);
	intel_ring_emit(ring, MI_FLUSH);
	intel_ring_advance(ring);

	/*
	 * Wait for the command parser to advance past MI_SET_CONTEXT. The HW
	 * does an implicit flush, combined with MI_FLUSH above, it should be
	 * safe to assume that renderctx is valid
	 */
	ret = intel_wait_ring_idle(ring);
	if (ret) {
		DRM_ERROR("failed to enable ironlake power power savings\n");
		ironlake_teardown_rc6(dev);
		return;
	}

	I915_WRITE(PWRCTXA, dev_priv->pwrctx->gtt_offset | PWRCTX_EN);
	I915_WRITE(RSTDBYCTL, I915_READ(RSTDBYCTL) & ~RCX_SW_EXIT);
}

static unsigned long intel_pxfreq(u32 vidfreq)
{
	unsigned long freq;
	int div = (vidfreq & 0x3f0000) >> 16;
	int post = (vidfreq & 0x3000) >> 12;
	int pre = (vidfreq & 0x7);

	if (!pre)
		return 0;

	freq = ((div * 133333) / ((1<<post) * pre));

	return freq;
}

static const struct cparams {
	u16 i;
	u16 t;
	u16 m;
	u16 c;
} cparams[] = {
	{ 1, 1333, 301, 28664 },
	{ 1, 1066, 294, 24460 },
	{ 1, 800, 294, 25192 },
	{ 0, 1333, 276, 27605 },
	{ 0, 1066, 276, 27605 },
	{ 0, 800, 231, 23784 },
};

static unsigned long __i915_chipset_val(struct drm_i915_private *dev_priv)
{
	u64 total_count, diff, ret;
	u32 count1, count2, count3, m = 0, c = 0;
	unsigned long now = jiffies_to_msecs(jiffies), diff1;
	int i;

	assert_spin_locked(&mchdev_lock);

	diff1 = now - dev_priv->ips.last_time1;

	/* Prevent division-by-zero if we are asking too fast.
	 * Also, we don't get interesting results if we are polling
	 * faster than once in 10ms, so just return the saved value
	 * in such cases.
	 */
	if (diff1 <= 10)
		return dev_priv->ips.chipset_power;

	count1 = I915_READ(DMIEC);
	count2 = I915_READ(DDREC);
	count3 = I915_READ(CSIEC);

	total_count = count1 + count2 + count3;

	/* FIXME: handle per-counter overflow */
	if (total_count < dev_priv->ips.last_count1) {
		diff = ~0UL - dev_priv->ips.last_count1;
		diff += total_count;
	} else {
		diff = total_count - dev_priv->ips.last_count1;
	}

	for (i = 0; i < ARRAY_SIZE(cparams); i++) {
		if (cparams[i].i == dev_priv->ips.c_m &&
		    cparams[i].t == dev_priv->ips.r_t) {
			m = cparams[i].m;
			c = cparams[i].c;
			break;
		}
	}

	diff = div_u64(diff, diff1);
	ret = ((m * diff) + c);
	ret = div_u64(ret, 10);

	dev_priv->ips.last_count1 = total_count;
	dev_priv->ips.last_time1 = now;

	dev_priv->ips.chipset_power = ret;

	return ret;
}

unsigned long i915_chipset_val(struct drm_i915_private *dev_priv)
{
	unsigned long val;

	if (dev_priv->info->gen != 5)
		return 0;

	spin_lock_irq(&mchdev_lock);

	val = __i915_chipset_val(dev_priv);

	spin_unlock_irq(&mchdev_lock);

	return val;
}

unsigned long i915_mch_val(struct drm_i915_private *dev_priv)
{
	unsigned long m, x, b;
	u32 tsfs;

	tsfs = I915_READ(TSFS);

	m = ((tsfs & TSFS_SLOPE_MASK) >> TSFS_SLOPE_SHIFT);
	x = I915_READ8(TR1);

	b = tsfs & TSFS_INTR_MASK;

	return ((m * x) / 127) - b;
}

static u16 pvid_to_extvid(struct drm_i915_private *dev_priv, u8 pxvid)
{
	static const struct v_table {
		u16 vd; /* in .1 mil */
		u16 vm; /* in .1 mil */
	} v_table[] = {
		{ 0, 0, },
		{ 375, 0, },
		{ 500, 0, },
		{ 625, 0, },
		{ 750, 0, },
		{ 875, 0, },
		{ 1000, 0, },
		{ 1125, 0, },
		{ 4125, 3000, },
		{ 4125, 3000, },
		{ 4125, 3000, },
		{ 4125, 3000, },
		{ 4125, 3000, },
		{ 4125, 3000, },
		{ 4125, 3000, },
		{ 4125, 3000, },
		{ 4125, 3000, },
		{ 4125, 3000, },
		{ 4125, 3000, },
		{ 4125, 3000, },
		{ 4125, 3000, },
		{ 4125, 3000, },
		{ 4125, 3000, },
		{ 4125, 3000, },
		{ 4125, 3000, },
		{ 4125, 3000, },
		{ 4125, 3000, },
		{ 4125, 3000, },
		{ 4125, 3000, },
		{ 4125, 3000, },
		{ 4125, 3000, },
		{ 4125, 3000, },
		{ 4250, 3125, },
		{ 4375, 3250, },
		{ 4500, 3375, },
		{ 4625, 3500, },
		{ 4750, 3625, },
		{ 4875, 3750, },
		{ 5000, 3875, },
		{ 5125, 4000, },
		{ 5250, 4125, },
		{ 5375, 4250, },
		{ 5500, 4375, },
		{ 5625, 4500, },
		{ 5750, 4625, },
		{ 5875, 4750, },
		{ 6000, 4875, },
		{ 6125, 5000, },
		{ 6250, 5125, },
		{ 6375, 5250, },
		{ 6500, 5375, },
		{ 6625, 5500, },
		{ 6750, 5625, },
		{ 6875, 5750, },
		{ 7000, 5875, },
		{ 7125, 6000, },
		{ 7250, 6125, },
		{ 7375, 6250, },
		{ 7500, 6375, },
		{ 7625, 6500, },
		{ 7750, 6625, },
		{ 7875, 6750, },
		{ 8000, 6875, },
		{ 8125, 7000, },
		{ 8250, 7125, },
		{ 8375, 7250, },
		{ 8500, 7375, },
		{ 8625, 7500, },
		{ 8750, 7625, },
		{ 8875, 7750, },
		{ 9000, 7875, },
		{ 9125, 8000, },
		{ 9250, 8125, },
		{ 9375, 8250, },
		{ 9500, 8375, },
		{ 9625, 8500, },
		{ 9750, 8625, },
		{ 9875, 8750, },
		{ 10000, 8875, },
		{ 10125, 9000, },
		{ 10250, 9125, },
		{ 10375, 9250, },
		{ 10500, 9375, },
		{ 10625, 9500, },
		{ 10750, 9625, },
		{ 10875, 9750, },
		{ 11000, 9875, },
		{ 11125, 10000, },
		{ 11250, 10125, },
		{ 11375, 10250, },
		{ 11500, 10375, },
		{ 11625, 10500, },
		{ 11750, 10625, },
		{ 11875, 10750, },
		{ 12000, 10875, },
		{ 12125, 11000, },
		{ 12250, 11125, },
		{ 12375, 11250, },
		{ 12500, 11375, },
		{ 12625, 11500, },
		{ 12750, 11625, },
		{ 12875, 11750, },
		{ 13000, 11875, },
		{ 13125, 12000, },
		{ 13250, 12125, },
		{ 13375, 12250, },
		{ 13500, 12375, },
		{ 13625, 12500, },
		{ 13750, 12625, },
		{ 13875, 12750, },
		{ 14000, 12875, },
		{ 14125, 13000, },
		{ 14250, 13125, },
		{ 14375, 13250, },
		{ 14500, 13375, },
		{ 14625, 13500, },
		{ 14750, 13625, },
		{ 14875, 13750, },
		{ 15000, 13875, },
		{ 15125, 14000, },
		{ 15250, 14125, },
		{ 15375, 14250, },
		{ 15500, 14375, },
		{ 15625, 14500, },
		{ 15750, 14625, },
		{ 15875, 14750, },
		{ 16000, 14875, },
		{ 16125, 15000, },
	};
	if (dev_priv->info->is_mobile)
		return v_table[pxvid].vm;
	else
		return v_table[pxvid].vd;
}

static void __i915_update_gfx_val(struct drm_i915_private *dev_priv)
{
	struct timespec now, diff1;
	u64 diff;
	unsigned long diffms;
	u32 count;

	assert_spin_locked(&mchdev_lock);

	getrawmonotonic(&now);
	diff1 = timespec_sub(now, dev_priv->ips.last_time2);

	/* Don't divide by 0 */
	diffms = diff1.tv_sec * 1000 + diff1.tv_nsec / 1000000;
	if (!diffms)
		return;

	count = I915_READ(GFXEC);

	if (count < dev_priv->ips.last_count2) {
		diff = ~0UL - dev_priv->ips.last_count2;
		diff += count;
	} else {
		diff = count - dev_priv->ips.last_count2;
	}

	dev_priv->ips.last_count2 = count;
	dev_priv->ips.last_time2 = now;

	/* More magic constants... */
	diff = diff * 1181;
	diff = div_u64(diff, diffms * 10);
	dev_priv->ips.gfx_power = diff;
}

void i915_update_gfx_val(struct drm_i915_private *dev_priv)
{
	if (dev_priv->info->gen != 5)
		return;

	spin_lock_irq(&mchdev_lock);

	__i915_update_gfx_val(dev_priv);

	spin_unlock_irq(&mchdev_lock);
}

static unsigned long __i915_gfx_val(struct drm_i915_private *dev_priv)
{
	unsigned long t, corr, state1, corr2, state2;
	u32 pxvid, ext_v;

	assert_spin_locked(&mchdev_lock);

	pxvid = I915_READ(PXVFREQ_BASE + (dev_priv->rps.cur_delay * 4));
	pxvid = (pxvid >> 24) & 0x7f;
	ext_v = pvid_to_extvid(dev_priv, pxvid);

	state1 = ext_v;

	t = i915_mch_val(dev_priv);

	/* Revel in the empirically derived constants */

	/* Correction factor in 1/100000 units */
	if (t > 80)
		corr = ((t * 2349) + 135940);
	else if (t >= 50)
		corr = ((t * 964) + 29317);
	else /* < 50 */
		corr = ((t * 301) + 1004);

	corr = corr * ((150142 * state1) / 10000 - 78642);
	corr /= 100000;
	corr2 = (corr * dev_priv->ips.corr);

	state2 = (corr2 * state1) / 10000;
	state2 /= 100; /* convert to mW */

	__i915_update_gfx_val(dev_priv);

	return dev_priv->ips.gfx_power + state2;
}

unsigned long i915_gfx_val(struct drm_i915_private *dev_priv)
{
	unsigned long val;

	if (dev_priv->info->gen != 5)
		return 0;

	spin_lock_irq(&mchdev_lock);

	val = __i915_gfx_val(dev_priv);

	spin_unlock_irq(&mchdev_lock);

	return val;
}

/**
 * i915_read_mch_val - return value for IPS use
 *
 * Calculate and return a value for the IPS driver to use when deciding whether
 * we have thermal and power headroom to increase CPU or GPU power budget.
 */
unsigned long i915_read_mch_val(void)
{
	struct drm_i915_private *dev_priv;
	unsigned long chipset_val, graphics_val, ret = 0;

	spin_lock_irq(&mchdev_lock);
	if (!i915_mch_dev)
		goto out_unlock;
	dev_priv = i915_mch_dev;

	chipset_val = __i915_chipset_val(dev_priv);
	graphics_val = __i915_gfx_val(dev_priv);

	ret = chipset_val + graphics_val;

out_unlock:
	spin_unlock_irq(&mchdev_lock);

	return ret;
}
EXPORT_SYMBOL_GPL(i915_read_mch_val);

/**
 * i915_gpu_raise - raise GPU frequency limit
 *
 * Raise the limit; IPS indicates we have thermal headroom.
 */
bool i915_gpu_raise(void)
{
	struct drm_i915_private *dev_priv;
	bool ret = true;

	spin_lock_irq(&mchdev_lock);
	if (!i915_mch_dev) {
		ret = false;
		goto out_unlock;
	}
	dev_priv = i915_mch_dev;

	if (dev_priv->ips.max_delay > dev_priv->ips.fmax)
		dev_priv->ips.max_delay--;

out_unlock:
	spin_unlock_irq(&mchdev_lock);

	return ret;
}
EXPORT_SYMBOL_GPL(i915_gpu_raise);

/**
 * i915_gpu_lower - lower GPU frequency limit
 *
 * IPS indicates we're close to a thermal limit, so throttle back the GPU
 * frequency maximum.
 */
bool i915_gpu_lower(void)
{
	struct drm_i915_private *dev_priv;
	bool ret = true;

	spin_lock_irq(&mchdev_lock);
	if (!i915_mch_dev) {
		ret = false;
		goto out_unlock;
	}
	dev_priv = i915_mch_dev;

	if (dev_priv->ips.max_delay < dev_priv->ips.min_delay)
		dev_priv->ips.max_delay++;

out_unlock:
	spin_unlock_irq(&mchdev_lock);

	return ret;
}
EXPORT_SYMBOL_GPL(i915_gpu_lower);

/**
 * i915_gpu_busy - indicate GPU business to IPS
 *
 * Tell the IPS driver whether or not the GPU is busy.
 */
bool i915_gpu_busy(void)
{
	struct drm_i915_private *dev_priv;
	struct intel_ring_buffer *ring;
	bool ret = false;
	int i;

	spin_lock_irq(&mchdev_lock);
	if (!i915_mch_dev)
		goto out_unlock;
	dev_priv = i915_mch_dev;

	for_each_ring(ring, dev_priv, i)
		ret |= !list_empty(&ring->request_list);

out_unlock:
	spin_unlock_irq(&mchdev_lock);

	return ret;
}
EXPORT_SYMBOL_GPL(i915_gpu_busy);

/**
 * i915_gpu_turbo_disable - disable graphics turbo
 *
 * Disable graphics turbo by resetting the max frequency and setting the
 * current frequency to the default.
 */
bool i915_gpu_turbo_disable(void)
{
	struct drm_i915_private *dev_priv;
	bool ret = true;

	spin_lock_irq(&mchdev_lock);
	if (!i915_mch_dev) {
		ret = false;
		goto out_unlock;
	}
	dev_priv = i915_mch_dev;

	dev_priv->ips.max_delay = dev_priv->ips.fstart;

	if (!ironlake_set_drps(dev_priv->dev, dev_priv->ips.fstart))
		ret = false;

out_unlock:
	spin_unlock_irq(&mchdev_lock);

	return ret;
}
EXPORT_SYMBOL_GPL(i915_gpu_turbo_disable);

/**
 * Tells the intel_ips driver that the i915 driver is now loaded, if
 * IPS got loaded first.
 *
 * This awkward dance is so that neither module has to depend on the
 * other in order for IPS to do the appropriate communication of
 * GPU turbo limits to i915.
 */
static void
ips_ping_for_i915_load(void)
{
	void (*link)(void);

	link = symbol_get(ips_link_to_i915_driver);
	if (link) {
		link();
		symbol_put(ips_link_to_i915_driver);
	}
}

void intel_gpu_ips_init(struct drm_i915_private *dev_priv)
{
	/* We only register the i915 ips part with intel-ips once everything is
	 * set up, to avoid intel-ips sneaking in and reading bogus values. */
	spin_lock_irq(&mchdev_lock);
	i915_mch_dev = dev_priv;
	spin_unlock_irq(&mchdev_lock);

	ips_ping_for_i915_load();
}

void intel_gpu_ips_teardown(void)
{
	spin_lock_irq(&mchdev_lock);
	i915_mch_dev = NULL;
	spin_unlock_irq(&mchdev_lock);
}
static void intel_init_emon(struct drm_device *dev)
{
	struct drm_i915_private *dev_priv = dev->dev_private;
	u32 lcfuse;
	u8 pxw[16];
	int i;

	/* Disable to program */
	I915_WRITE(ECR, 0);
	POSTING_READ(ECR);

	/* Program energy weights for various events */
	I915_WRITE(SDEW, 0x15040d00);
	I915_WRITE(CSIEW0, 0x007f0000);
	I915_WRITE(CSIEW1, 0x1e220004);
	I915_WRITE(CSIEW2, 0x04000004);

	for (i = 0; i < 5; i++)
		I915_WRITE(PEW + (i * 4), 0);
	for (i = 0; i < 3; i++)
		I915_WRITE(DEW + (i * 4), 0);

	/* Program P-state weights to account for frequency power adjustment */
	for (i = 0; i < 16; i++) {
		u32 pxvidfreq = I915_READ(PXVFREQ_BASE + (i * 4));
		unsigned long freq = intel_pxfreq(pxvidfreq);
		unsigned long vid = (pxvidfreq & PXVFREQ_PX_MASK) >>
			PXVFREQ_PX_SHIFT;
		unsigned long val;

		val = vid * vid;
		val *= (freq / 1000);
		val *= 255;
		val /= (127*127*900);
		if (val > 0xff)
			DRM_ERROR("bad pxval: %ld\n", val);
		pxw[i] = val;
	}
	/* Render standby states get 0 weight */
	pxw[14] = 0;
	pxw[15] = 0;

	for (i = 0; i < 4; i++) {
		u32 val = (pxw[i*4] << 24) | (pxw[(i*4)+1] << 16) |
			(pxw[(i*4)+2] << 8) | (pxw[(i*4)+3]);
		I915_WRITE(PXW + (i * 4), val);
	}

	/* Adjust magic regs to magic values (more experimental results) */
	I915_WRITE(OGW0, 0);
	I915_WRITE(OGW1, 0);
	I915_WRITE(EG0, 0x00007f00);
	I915_WRITE(EG1, 0x0000000e);
	I915_WRITE(EG2, 0x000e0000);
	I915_WRITE(EG3, 0x68000300);
	I915_WRITE(EG4, 0x42000000);
	I915_WRITE(EG5, 0x00140031);
	I915_WRITE(EG6, 0);
	I915_WRITE(EG7, 0);

	for (i = 0; i < 8; i++)
		I915_WRITE(PXWL + (i * 4), 0);

	/* Enable PMON + select events */
	I915_WRITE(ECR, 0x80000019);

	lcfuse = I915_READ(LCFUSE02);

	dev_priv->ips.corr = (lcfuse & LCFUSE_HIV_MASK);
}

void intel_disable_gt_powersave(struct drm_device *dev)
{
	if (IS_IRONLAKE_M(dev)) {
		ironlake_disable_drps(dev);
		ironlake_disable_rc6(dev);
	} else if (INTEL_INFO(dev)->gen >= 6 && !IS_VALLEYVIEW(dev)) {
		gen6_disable_rps(dev);
	}
}

void intel_enable_gt_powersave(struct drm_device *dev)
{
	if (IS_IRONLAKE_M(dev)) {
		ironlake_enable_drps(dev);
		ironlake_enable_rc6(dev);
		intel_init_emon(dev);
	} else if ((IS_GEN6(dev) || IS_GEN7(dev)) && !IS_VALLEYVIEW(dev)) {
		gen6_enable_rps(dev);
		gen6_update_ring_freq(dev);
	}
}

static void ironlake_init_clock_gating(struct drm_device *dev)
{
	struct drm_i915_private *dev_priv = dev->dev_private;
	uint32_t dspclk_gate = VRHUNIT_CLOCK_GATE_DISABLE;

	/* Required for FBC */
	dspclk_gate |= DPFCUNIT_CLOCK_GATE_DISABLE |
		DPFCRUNIT_CLOCK_GATE_DISABLE |
		DPFDUNIT_CLOCK_GATE_DISABLE;
	/* Required for CxSR */
	dspclk_gate |= DPARBUNIT_CLOCK_GATE_DISABLE;

	I915_WRITE(PCH_3DCGDIS0,
		   MARIUNIT_CLOCK_GATE_DISABLE |
		   SVSMUNIT_CLOCK_GATE_DISABLE);
	I915_WRITE(PCH_3DCGDIS1,
		   VFMUNIT_CLOCK_GATE_DISABLE);

	I915_WRITE(PCH_DSPCLK_GATE_D, dspclk_gate);

	/*
	 * According to the spec the following bits should be set in
	 * order to enable memory self-refresh
	 * The bit 22/21 of 0x42004
	 * The bit 5 of 0x42020
	 * The bit 15 of 0x45000
	 */
	I915_WRITE(ILK_DISPLAY_CHICKEN2,
		   (I915_READ(ILK_DISPLAY_CHICKEN2) |
		    ILK_DPARB_GATE | ILK_VSDPFD_FULL));
	I915_WRITE(ILK_DSPCLK_GATE,
		   (I915_READ(ILK_DSPCLK_GATE) |
		    ILK_DPARB_CLK_GATE));
	I915_WRITE(DISP_ARB_CTL,
		   (I915_READ(DISP_ARB_CTL) |
		    DISP_FBC_WM_DIS));
	I915_WRITE(WM3_LP_ILK, 0);
	I915_WRITE(WM2_LP_ILK, 0);
	I915_WRITE(WM1_LP_ILK, 0);

	/*
	 * Based on the document from hardware guys the following bits
	 * should be set unconditionally in order to enable FBC.
	 * The bit 22 of 0x42000
	 * The bit 22 of 0x42004
	 * The bit 7,8,9 of 0x42020.
	 */
	if (IS_IRONLAKE_M(dev)) {
		I915_WRITE(ILK_DISPLAY_CHICKEN1,
			   I915_READ(ILK_DISPLAY_CHICKEN1) |
			   ILK_FBCQ_DIS);
		I915_WRITE(ILK_DISPLAY_CHICKEN2,
			   I915_READ(ILK_DISPLAY_CHICKEN2) |
			   ILK_DPARB_GATE);
		I915_WRITE(ILK_DSPCLK_GATE,
			   I915_READ(ILK_DSPCLK_GATE) |
			   ILK_DPFC_DIS1 |
			   ILK_DPFC_DIS2 |
			   ILK_CLK_FBC);
	}

	I915_WRITE(ILK_DISPLAY_CHICKEN2,
		   I915_READ(ILK_DISPLAY_CHICKEN2) |
		   ILK_ELPIN_409_SELECT);
	I915_WRITE(_3D_CHICKEN2,
		   _3D_CHICKEN2_WM_READ_PIPELINED << 16 |
		   _3D_CHICKEN2_WM_READ_PIPELINED);
}

static void gen6_init_clock_gating(struct drm_device *dev)
{
	struct drm_i915_private *dev_priv = dev->dev_private;
	int pipe;
	uint32_t dspclk_gate = VRHUNIT_CLOCK_GATE_DISABLE;

	I915_WRITE(PCH_DSPCLK_GATE_D, dspclk_gate);

	I915_WRITE(ILK_DISPLAY_CHICKEN2,
		   I915_READ(ILK_DISPLAY_CHICKEN2) |
		   ILK_ELPIN_409_SELECT);

	I915_WRITE(WM3_LP_ILK, 0);
	I915_WRITE(WM2_LP_ILK, 0);
	I915_WRITE(WM1_LP_ILK, 0);

	I915_WRITE(CACHE_MODE_0,
		   _MASKED_BIT_DISABLE(CM0_STC_EVICT_DISABLE_LRA_SNB));

	I915_WRITE(GEN6_UCGCTL1,
		   I915_READ(GEN6_UCGCTL1) |
		   GEN6_BLBUNIT_CLOCK_GATE_DISABLE |
		   GEN6_CSUNIT_CLOCK_GATE_DISABLE);

	/* According to the BSpec vol1g, bit 12 (RCPBUNIT) clock
	 * gating disable must be set.  Failure to set it results in
	 * flickering pixels due to Z write ordering failures after
	 * some amount of runtime in the Mesa "fire" demo, and Unigine
	 * Sanctuary and Tropics, and apparently anything else with
	 * alpha test or pixel discard.
	 *
	 * According to the spec, bit 11 (RCCUNIT) must also be set,
	 * but we didn't debug actual testcases to find it out.
	 *
	 * Also apply WaDisableVDSUnitClockGating and
	 * WaDisableRCPBUnitClockGating.
	 */
	I915_WRITE(GEN6_UCGCTL2,
		   GEN7_VDSUNIT_CLOCK_GATE_DISABLE |
		   GEN6_RCPBUNIT_CLOCK_GATE_DISABLE |
		   GEN6_RCCUNIT_CLOCK_GATE_DISABLE);

	/* Bspec says we need to always set all mask bits. */
	I915_WRITE(_3D_CHICKEN, (0xFFFF << 16) |
		   _3D_CHICKEN_SF_DISABLE_FASTCLIP_CULL);

	/*
	 * According to the spec the following bits should be
	 * set in order to enable memory self-refresh and fbc:
	 * The bit21 and bit22 of 0x42000
	 * The bit21 and bit22 of 0x42004
	 * The bit5 and bit7 of 0x42020
	 * The bit14 of 0x70180
	 * The bit14 of 0x71180
	 */
	I915_WRITE(ILK_DISPLAY_CHICKEN1,
		   I915_READ(ILK_DISPLAY_CHICKEN1) |
		   ILK_FBCQ_DIS | ILK_PABSTRETCH_DIS);
	I915_WRITE(ILK_DISPLAY_CHICKEN2,
		   I915_READ(ILK_DISPLAY_CHICKEN2) |
		   ILK_DPARB_GATE | ILK_VSDPFD_FULL);
	I915_WRITE(ILK_DSPCLK_GATE,
		   I915_READ(ILK_DSPCLK_GATE) |
		   ILK_DPARB_CLK_GATE  |
		   ILK_DPFD_CLK_GATE);

	I915_WRITE(GEN6_MBCTL, I915_READ(GEN6_MBCTL) |
		   GEN6_MBCTL_ENABLE_BOOT_FETCH);

	for_each_pipe(pipe) {
		I915_WRITE(DSPCNTR(pipe),
			   I915_READ(DSPCNTR(pipe)) |
			   DISPPLANE_TRICKLE_FEED_DISABLE);
		intel_flush_display_plane(dev_priv, pipe);
	}

	/* The default value should be 0x200 according to docs, but the two
	 * platforms I checked have a 0 for this. (Maybe BIOS overrides?) */
	I915_WRITE(GEN6_GT_MODE, _MASKED_BIT_DISABLE(0xffff));
	I915_WRITE(GEN6_GT_MODE, _MASKED_BIT_ENABLE(GEN6_GT_MODE_HI));
}

static void gen7_setup_fixed_func_scheduler(struct drm_i915_private *dev_priv)
{
	uint32_t reg = I915_READ(GEN7_FF_THREAD_MODE);

	reg &= ~GEN7_FF_SCHED_MASK;
	reg |= GEN7_FF_TS_SCHED_HW;
	reg |= GEN7_FF_VS_SCHED_HW;
	reg |= GEN7_FF_DS_SCHED_HW;

	I915_WRITE(GEN7_FF_THREAD_MODE, reg);
}

static void haswell_init_clock_gating(struct drm_device *dev)
{
	struct drm_i915_private *dev_priv = dev->dev_private;
	int pipe;
	uint32_t dspclk_gate = VRHUNIT_CLOCK_GATE_DISABLE;

	I915_WRITE(PCH_DSPCLK_GATE_D, dspclk_gate);

	I915_WRITE(WM3_LP_ILK, 0);
	I915_WRITE(WM2_LP_ILK, 0);
	I915_WRITE(WM1_LP_ILK, 0);

	/* According to the spec, bit 13 (RCZUNIT) must be set on IVB.
	 * This implements the WaDisableRCZUnitClockGating workaround.
	 */
	I915_WRITE(GEN6_UCGCTL2, GEN6_RCZUNIT_CLOCK_GATE_DISABLE);

	I915_WRITE(ILK_DSPCLK_GATE, IVB_VRHUNIT_CLK_GATE);

	I915_WRITE(IVB_CHICKEN3,
		   CHICKEN3_DGMG_REQ_OUT_FIX_DISABLE |
		   CHICKEN3_DGMG_DONE_FIX_DISABLE);

	/* Apply the WaDisableRHWOOptimizationForRenderHang workaround. */
	I915_WRITE(GEN7_COMMON_SLICE_CHICKEN1,
		   GEN7_CSC1_RHWO_OPT_DISABLE_IN_RCC);

	/* WaApplyL3ControlAndL3ChickenMode requires those two on Ivy Bridge */
	I915_WRITE(GEN7_L3CNTLREG1,
			GEN7_WA_FOR_GEN7_L3_CONTROL);
	I915_WRITE(GEN7_L3_CHICKEN_MODE_REGISTER,
			GEN7_WA_L3_CHICKEN_MODE);

	/* This is required by WaCatErrorRejectionIssue */
	I915_WRITE(GEN7_SQ_CHICKEN_MBCUNIT_CONFIG,
			I915_READ(GEN7_SQ_CHICKEN_MBCUNIT_CONFIG) |
			GEN7_SQ_CHICKEN_MBCUNIT_SQINTMOB);

	for_each_pipe(pipe) {
		I915_WRITE(DSPCNTR(pipe),
			   I915_READ(DSPCNTR(pipe)) |
			   DISPPLANE_TRICKLE_FEED_DISABLE);
		intel_flush_display_plane(dev_priv, pipe);
	}

	gen7_setup_fixed_func_scheduler(dev_priv);

	/* WaDisable4x2SubspanOptimization */
	I915_WRITE(CACHE_MODE_1,
		   _MASKED_BIT_ENABLE(PIXEL_SUBSPAN_COLLECT_OPT_DISABLE));

	/* XXX: This is a workaround for early silicon revisions and should be
	 * removed later.
	 */
	I915_WRITE(WM_DBG,
			I915_READ(WM_DBG) |
			WM_DBG_DISALLOW_MULTIPLE_LP |
			WM_DBG_DISALLOW_SPRITE |
			WM_DBG_DISALLOW_MAXFIFO);

}

static void ivybridge_init_clock_gating(struct drm_device *dev)
{
	struct drm_i915_private *dev_priv = dev->dev_private;
	int pipe;
	uint32_t dspclk_gate = VRHUNIT_CLOCK_GATE_DISABLE;
	uint32_t snpcr;

	I915_WRITE(PCH_DSPCLK_GATE_D, dspclk_gate);

	I915_WRITE(WM3_LP_ILK, 0);
	I915_WRITE(WM2_LP_ILK, 0);
	I915_WRITE(WM1_LP_ILK, 0);

	I915_WRITE(ILK_DSPCLK_GATE, IVB_VRHUNIT_CLK_GATE);

	I915_WRITE(IVB_CHICKEN3,
		   CHICKEN3_DGMG_REQ_OUT_FIX_DISABLE |
		   CHICKEN3_DGMG_DONE_FIX_DISABLE);

	/* Apply the WaDisableRHWOOptimizationForRenderHang workaround. */
	I915_WRITE(GEN7_COMMON_SLICE_CHICKEN1,
		   GEN7_CSC1_RHWO_OPT_DISABLE_IN_RCC);

	/* WaApplyL3ControlAndL3ChickenMode requires those two on Ivy Bridge */
	I915_WRITE(GEN7_L3CNTLREG1,
			GEN7_WA_FOR_GEN7_L3_CONTROL);
	I915_WRITE(GEN7_L3_CHICKEN_MODE_REGISTER,
			GEN7_WA_L3_CHICKEN_MODE);

	/* According to the BSpec vol1g, bit 12 (RCPBUNIT) clock
	 * gating disable must be set.  Failure to set it results in
	 * flickering pixels due to Z write ordering failures after
	 * some amount of runtime in the Mesa "fire" demo, and Unigine
	 * Sanctuary and Tropics, and apparently anything else with
	 * alpha test or pixel discard.
	 *
	 * According to the spec, bit 11 (RCCUNIT) must also be set,
	 * but we didn't debug actual testcases to find it out.
	 *
	 * According to the spec, bit 13 (RCZUNIT) must be set on IVB.
	 * This implements the WaDisableRCZUnitClockGating workaround.
	 */
	I915_WRITE(GEN6_UCGCTL2,
		   GEN6_RCZUNIT_CLOCK_GATE_DISABLE |
		   GEN6_RCCUNIT_CLOCK_GATE_DISABLE);

	/* This is required by WaCatErrorRejectionIssue */
	I915_WRITE(GEN7_SQ_CHICKEN_MBCUNIT_CONFIG,
			I915_READ(GEN7_SQ_CHICKEN_MBCUNIT_CONFIG) |
			GEN7_SQ_CHICKEN_MBCUNIT_SQINTMOB);

	for_each_pipe(pipe) {
		I915_WRITE(DSPCNTR(pipe),
			   I915_READ(DSPCNTR(pipe)) |
			   DISPPLANE_TRICKLE_FEED_DISABLE);
		intel_flush_display_plane(dev_priv, pipe);
	}

	I915_WRITE(GEN6_MBCTL, I915_READ(GEN6_MBCTL) |
		   GEN6_MBCTL_ENABLE_BOOT_FETCH);

	gen7_setup_fixed_func_scheduler(dev_priv);

	/* WaDisable4x2SubspanOptimization */
	I915_WRITE(CACHE_MODE_1,
		   _MASKED_BIT_ENABLE(PIXEL_SUBSPAN_COLLECT_OPT_DISABLE));

	snpcr = I915_READ(GEN6_MBCUNIT_SNPCR);
	snpcr &= ~GEN6_MBC_SNPCR_MASK;
	snpcr |= GEN6_MBC_SNPCR_MED;
	I915_WRITE(GEN6_MBCUNIT_SNPCR, snpcr);
}

static void valleyview_init_clock_gating(struct drm_device *dev)
{
	struct drm_i915_private *dev_priv = dev->dev_private;
	int pipe;
	uint32_t dspclk_gate = VRHUNIT_CLOCK_GATE_DISABLE;

	I915_WRITE(PCH_DSPCLK_GATE_D, dspclk_gate);

	I915_WRITE(WM3_LP_ILK, 0);
	I915_WRITE(WM2_LP_ILK, 0);
	I915_WRITE(WM1_LP_ILK, 0);

	I915_WRITE(ILK_DSPCLK_GATE, IVB_VRHUNIT_CLK_GATE);

	I915_WRITE(IVB_CHICKEN3,
		   CHICKEN3_DGMG_REQ_OUT_FIX_DISABLE |
		   CHICKEN3_DGMG_DONE_FIX_DISABLE);

	/* Apply the WaDisableRHWOOptimizationForRenderHang workaround. */
	I915_WRITE(GEN7_COMMON_SLICE_CHICKEN1,
		   GEN7_CSC1_RHWO_OPT_DISABLE_IN_RCC);

	/* WaApplyL3ControlAndL3ChickenMode requires those two on Ivy Bridge */
	I915_WRITE(GEN7_L3CNTLREG1, GEN7_WA_FOR_GEN7_L3_CONTROL);
	I915_WRITE(GEN7_L3_CHICKEN_MODE_REGISTER, GEN7_WA_L3_CHICKEN_MODE);

	/* This is required by WaCatErrorRejectionIssue */
	I915_WRITE(GEN7_SQ_CHICKEN_MBCUNIT_CONFIG,
		   I915_READ(GEN7_SQ_CHICKEN_MBCUNIT_CONFIG) |
		   GEN7_SQ_CHICKEN_MBCUNIT_SQINTMOB);

	I915_WRITE(GEN6_MBCTL, I915_READ(GEN6_MBCTL) |
		   GEN6_MBCTL_ENABLE_BOOT_FETCH);


	/* According to the BSpec vol1g, bit 12 (RCPBUNIT) clock
	 * gating disable must be set.  Failure to set it results in
	 * flickering pixels due to Z write ordering failures after
	 * some amount of runtime in the Mesa "fire" demo, and Unigine
	 * Sanctuary and Tropics, and apparently anything else with
	 * alpha test or pixel discard.
	 *
	 * According to the spec, bit 11 (RCCUNIT) must also be set,
	 * but we didn't debug actual testcases to find it out.
	 *
	 * According to the spec, bit 13 (RCZUNIT) must be set on IVB.
	 * This implements the WaDisableRCZUnitClockGating workaround.
	 *
	 * Also apply WaDisableVDSUnitClockGating and
	 * WaDisableRCPBUnitClockGating.
	 */
	I915_WRITE(GEN6_UCGCTL2,
		   GEN7_VDSUNIT_CLOCK_GATE_DISABLE |
		   GEN7_TDLUNIT_CLOCK_GATE_DISABLE |
		   GEN6_RCZUNIT_CLOCK_GATE_DISABLE |
		   GEN6_RCPBUNIT_CLOCK_GATE_DISABLE |
		   GEN6_RCCUNIT_CLOCK_GATE_DISABLE);

	I915_WRITE(GEN7_UCGCTL4, GEN7_L3BANK2X_CLOCK_GATE_DISABLE);

	for_each_pipe(pipe) {
		I915_WRITE(DSPCNTR(pipe),
			   I915_READ(DSPCNTR(pipe)) |
			   DISPPLANE_TRICKLE_FEED_DISABLE);
		intel_flush_display_plane(dev_priv, pipe);
	}

	I915_WRITE(CACHE_MODE_1,
		   _MASKED_BIT_ENABLE(PIXEL_SUBSPAN_COLLECT_OPT_DISABLE));

	/*
	 * On ValleyView, the GUnit needs to signal the GT
	 * when flip and other events complete.  So enable
	 * all the GUnit->GT interrupts here
	 */
	I915_WRITE(VLV_DPFLIPSTAT, PIPEB_LINE_COMPARE_INT_EN |
		   PIPEB_HLINE_INT_EN | PIPEB_VBLANK_INT_EN |
		   SPRITED_FLIPDONE_INT_EN | SPRITEC_FLIPDONE_INT_EN |
		   PLANEB_FLIPDONE_INT_EN | PIPEA_LINE_COMPARE_INT_EN |
		   PIPEA_HLINE_INT_EN | PIPEA_VBLANK_INT_EN |
		   SPRITEB_FLIPDONE_INT_EN | SPRITEA_FLIPDONE_INT_EN |
		   PLANEA_FLIPDONE_INT_EN);
}

static void g4x_init_clock_gating(struct drm_device *dev)
{
	struct drm_i915_private *dev_priv = dev->dev_private;
	uint32_t dspclk_gate;

	I915_WRITE(RENCLK_GATE_D1, 0);
	I915_WRITE(RENCLK_GATE_D2, VF_UNIT_CLOCK_GATE_DISABLE |
		   GS_UNIT_CLOCK_GATE_DISABLE |
		   CL_UNIT_CLOCK_GATE_DISABLE);
	I915_WRITE(RAMCLK_GATE_D, 0);
	dspclk_gate = VRHUNIT_CLOCK_GATE_DISABLE |
		OVRUNIT_CLOCK_GATE_DISABLE |
		OVCUNIT_CLOCK_GATE_DISABLE;
	if (IS_GM45(dev))
		dspclk_gate |= DSSUNIT_CLOCK_GATE_DISABLE;
	I915_WRITE(DSPCLK_GATE_D, dspclk_gate);
}

static void crestline_init_clock_gating(struct drm_device *dev)
{
	struct drm_i915_private *dev_priv = dev->dev_private;

	I915_WRITE(RENCLK_GATE_D1, I965_RCC_CLOCK_GATE_DISABLE);
	I915_WRITE(RENCLK_GATE_D2, 0);
	I915_WRITE(DSPCLK_GATE_D, 0);
	I915_WRITE(RAMCLK_GATE_D, 0);
	I915_WRITE16(DEUC, 0);
}

static void broadwater_init_clock_gating(struct drm_device *dev)
{
	struct drm_i915_private *dev_priv = dev->dev_private;

	I915_WRITE(RENCLK_GATE_D1, I965_RCZ_CLOCK_GATE_DISABLE |
		   I965_RCC_CLOCK_GATE_DISABLE |
		   I965_RCPB_CLOCK_GATE_DISABLE |
		   I965_ISC_CLOCK_GATE_DISABLE |
		   I965_FBC_CLOCK_GATE_DISABLE);
	I915_WRITE(RENCLK_GATE_D2, 0);
}

static void gen3_init_clock_gating(struct drm_device *dev)
{
	struct drm_i915_private *dev_priv = dev->dev_private;
	u32 dstate = I915_READ(D_STATE);

	dstate |= DSTATE_PLL_D3_OFF | DSTATE_GFX_CLOCK_GATING |
		DSTATE_DOT_CLOCK_GATING;
	I915_WRITE(D_STATE, dstate);

	if (IS_PINEVIEW(dev))
		I915_WRITE(ECOSKPD, _MASKED_BIT_ENABLE(ECO_GATING_CX_ONLY));

	/* IIR "flip pending" means done if this bit is set */
	I915_WRITE(ECOSKPD, _MASKED_BIT_DISABLE(ECO_FLIP_DONE));
}

static void i85x_init_clock_gating(struct drm_device *dev)
{
	struct drm_i915_private *dev_priv = dev->dev_private;

	I915_WRITE(RENCLK_GATE_D1, SV_CLOCK_GATE_DISABLE);
}

static void i830_init_clock_gating(struct drm_device *dev)
{
	struct drm_i915_private *dev_priv = dev->dev_private;

	I915_WRITE(DSPCLK_GATE_D, OVRUNIT_CLOCK_GATE_DISABLE);
}

static void ibx_init_clock_gating(struct drm_device *dev)
{
	struct drm_i915_private *dev_priv = dev->dev_private;

	/*
	 * On Ibex Peak and Cougar Point, we need to disable clock
	 * gating for the panel power sequencer or it will fail to
	 * start up when no ports are active.
	 */
	I915_WRITE(SOUTH_DSPCLK_GATE_D, PCH_DPLSUNIT_CLOCK_GATE_DISABLE);
}

static void cpt_init_clock_gating(struct drm_device *dev)
{
	struct drm_i915_private *dev_priv = dev->dev_private;
	int pipe;

	/*
	 * On Ibex Peak and Cougar Point, we need to disable clock
	 * gating for the panel power sequencer or it will fail to
	 * start up when no ports are active.
	 */
	I915_WRITE(SOUTH_DSPCLK_GATE_D, PCH_DPLSUNIT_CLOCK_GATE_DISABLE);
	I915_WRITE(SOUTH_CHICKEN2, I915_READ(SOUTH_CHICKEN2) |
		   DPLS_EDP_PPS_FIX_DIS);
	/* Without this, mode sets may fail silently on FDI */
	for_each_pipe(pipe)
		I915_WRITE(TRANS_CHICKEN2(pipe), TRANS_AUTOTRAIN_GEN_STALL_DIS);
}

void intel_init_clock_gating(struct drm_device *dev)
{
	struct drm_i915_private *dev_priv = dev->dev_private;

	dev_priv->display.init_clock_gating(dev);

	if (dev_priv->display.init_pch_clock_gating)
		dev_priv->display.init_pch_clock_gating(dev);
}

/* Starting with Haswell, we have different power wells for
 * different parts of the GPU. This attempts to enable them all.
 */
void intel_init_power_wells(struct drm_device *dev)
{
	struct drm_i915_private *dev_priv = dev->dev_private;
	unsigned long power_wells[] = {
		HSW_PWR_WELL_CTL1,
		HSW_PWR_WELL_CTL2,
		HSW_PWR_WELL_CTL4
	};
	int i;

	if (!IS_HASWELL(dev))
		return;

	mutex_lock(&dev->struct_mutex);

	for (i = 0; i < ARRAY_SIZE(power_wells); i++) {
		int well = I915_READ(power_wells[i]);

		if ((well & HSW_PWR_WELL_STATE) == 0) {
			I915_WRITE(power_wells[i], well & HSW_PWR_WELL_ENABLE);
			if (wait_for(I915_READ(power_wells[i] & HSW_PWR_WELL_STATE), 20))
				DRM_ERROR("Error enabling power well %lx\n", power_wells[i]);
		}
	}

	mutex_unlock(&dev->struct_mutex);
}

/* Set up chip specific power management-related functions */
void intel_init_pm(struct drm_device *dev)
{
	struct drm_i915_private *dev_priv = dev->dev_private;

	if (I915_HAS_FBC(dev)) {
		if (HAS_PCH_SPLIT(dev)) {
			dev_priv->display.fbc_enabled = ironlake_fbc_enabled;
			dev_priv->display.enable_fbc = ironlake_enable_fbc;
			dev_priv->display.disable_fbc = ironlake_disable_fbc;
		} else if (IS_GM45(dev)) {
			dev_priv->display.fbc_enabled = g4x_fbc_enabled;
			dev_priv->display.enable_fbc = g4x_enable_fbc;
			dev_priv->display.disable_fbc = g4x_disable_fbc;
		} else if (IS_CRESTLINE(dev)) {
			dev_priv->display.fbc_enabled = i8xx_fbc_enabled;
			dev_priv->display.enable_fbc = i8xx_enable_fbc;
			dev_priv->display.disable_fbc = i8xx_disable_fbc;
		}
		/* 855GM needs testing */
	}

	/* For cxsr */
	if (IS_PINEVIEW(dev))
		i915_pineview_get_mem_freq(dev);
	else if (IS_GEN5(dev))
		i915_ironlake_get_mem_freq(dev);

	/* For FIFO watermark updates */
	if (HAS_PCH_SPLIT(dev)) {
		if (HAS_PCH_IBX(dev))
			dev_priv->display.init_pch_clock_gating = ibx_init_clock_gating;
		else if (HAS_PCH_CPT(dev))
			dev_priv->display.init_pch_clock_gating = cpt_init_clock_gating;

		if (IS_GEN5(dev)) {
			if (I915_READ(MLTR_ILK) & ILK_SRLT_MASK)
				dev_priv->display.update_wm = ironlake_update_wm;
			else {
				DRM_DEBUG_KMS("Failed to get proper latency. "
					      "Disable CxSR\n");
				dev_priv->display.update_wm = NULL;
			}
			dev_priv->display.init_clock_gating = ironlake_init_clock_gating;
		} else if (IS_GEN6(dev)) {
			if (SNB_READ_WM0_LATENCY()) {
				dev_priv->display.update_wm = sandybridge_update_wm;
				dev_priv->display.update_sprite_wm = sandybridge_update_sprite_wm;
			} else {
				DRM_DEBUG_KMS("Failed to read display plane latency. "
					      "Disable CxSR\n");
				dev_priv->display.update_wm = NULL;
			}
			dev_priv->display.init_clock_gating = gen6_init_clock_gating;
		} else if (IS_IVYBRIDGE(dev)) {
			/* FIXME: detect B0+ stepping and use auto training */
			if (SNB_READ_WM0_LATENCY()) {
				dev_priv->display.update_wm = sandybridge_update_wm;
				dev_priv->display.update_sprite_wm = sandybridge_update_sprite_wm;
			} else {
				DRM_DEBUG_KMS("Failed to read display plane latency. "
					      "Disable CxSR\n");
				dev_priv->display.update_wm = NULL;
			}
			dev_priv->display.init_clock_gating = ivybridge_init_clock_gating;
		} else if (IS_HASWELL(dev)) {
			if (SNB_READ_WM0_LATENCY()) {
				dev_priv->display.update_wm = sandybridge_update_wm;
				dev_priv->display.update_sprite_wm = sandybridge_update_sprite_wm;
				dev_priv->display.update_linetime_wm = haswell_update_linetime_wm;
			} else {
				DRM_DEBUG_KMS("Failed to read display plane latency. "
					      "Disable CxSR\n");
				dev_priv->display.update_wm = NULL;
			}
			dev_priv->display.init_clock_gating = haswell_init_clock_gating;
		} else
			dev_priv->display.update_wm = NULL;
	} else if (IS_VALLEYVIEW(dev)) {
		dev_priv->display.update_wm = valleyview_update_wm;
		dev_priv->display.init_clock_gating =
			valleyview_init_clock_gating;
	} else if (IS_PINEVIEW(dev)) {
		if (!intel_get_cxsr_latency(IS_PINEVIEW_G(dev),
					    dev_priv->is_ddr3,
					    dev_priv->fsb_freq,
					    dev_priv->mem_freq)) {
			DRM_INFO("failed to find known CxSR latency "
				 "(found ddr%s fsb freq %d, mem freq %d), "
				 "disabling CxSR\n",
				 (dev_priv->is_ddr3 == 1) ? "3" : "2",
				 dev_priv->fsb_freq, dev_priv->mem_freq);
			/* Disable CxSR and never update its watermark again */
			pineview_disable_cxsr(dev);
			dev_priv->display.update_wm = NULL;
		} else
			dev_priv->display.update_wm = pineview_update_wm;
		dev_priv->display.init_clock_gating = gen3_init_clock_gating;
	} else if (IS_G4X(dev)) {
		dev_priv->display.update_wm = g4x_update_wm;
		dev_priv->display.init_clock_gating = g4x_init_clock_gating;
	} else if (IS_GEN4(dev)) {
		dev_priv->display.update_wm = i965_update_wm;
		if (IS_CRESTLINE(dev))
			dev_priv->display.init_clock_gating = crestline_init_clock_gating;
		else if (IS_BROADWATER(dev))
			dev_priv->display.init_clock_gating = broadwater_init_clock_gating;
	} else if (IS_GEN3(dev)) {
		dev_priv->display.update_wm = i9xx_update_wm;
		dev_priv->display.get_fifo_size = i9xx_get_fifo_size;
		dev_priv->display.init_clock_gating = gen3_init_clock_gating;
	} else if (IS_I865G(dev)) {
		dev_priv->display.update_wm = i830_update_wm;
		dev_priv->display.init_clock_gating = i85x_init_clock_gating;
		dev_priv->display.get_fifo_size = i830_get_fifo_size;
	} else if (IS_I85X(dev)) {
		dev_priv->display.update_wm = i9xx_update_wm;
		dev_priv->display.get_fifo_size = i85x_get_fifo_size;
		dev_priv->display.init_clock_gating = i85x_init_clock_gating;
	} else {
		dev_priv->display.update_wm = i830_update_wm;
		dev_priv->display.init_clock_gating = i830_init_clock_gating;
		if (IS_845G(dev))
			dev_priv->display.get_fifo_size = i845_get_fifo_size;
		else
			dev_priv->display.get_fifo_size = i830_get_fifo_size;
	}
}

static void __gen6_gt_wait_for_thread_c0(struct drm_i915_private *dev_priv)
{
	u32 gt_thread_status_mask;

	if (IS_HASWELL(dev_priv->dev))
		gt_thread_status_mask = GEN6_GT_THREAD_STATUS_CORE_MASK_HSW;
	else
		gt_thread_status_mask = GEN6_GT_THREAD_STATUS_CORE_MASK;

	/* w/a for a sporadic read returning 0 by waiting for the GT
	 * thread to wake up.
	 */
	if (wait_for_atomic_us((I915_READ_NOTRACE(GEN6_GT_THREAD_STATUS_REG) & gt_thread_status_mask) == 0, 500))
		DRM_ERROR("GT thread status wait timed out\n");
}

static void __gen6_gt_force_wake_get(struct drm_i915_private *dev_priv)
{
	u32 forcewake_ack;

	if (IS_HASWELL(dev_priv->dev))
		forcewake_ack = FORCEWAKE_ACK_HSW;
	else
		forcewake_ack = FORCEWAKE_ACK;

	if (wait_for_atomic((I915_READ_NOTRACE(forcewake_ack) & 1) == 0,
			    FORCEWAKE_ACK_TIMEOUT_MS))
		DRM_ERROR("Timed out waiting for forcewake old ack to clear.\n");

	I915_WRITE_NOTRACE(FORCEWAKE, 1);
<<<<<<< HEAD
	POSTING_READ(FORCEWAKE);
=======
	POSTING_READ(ECOBUS); /* something from same cacheline, but !FORCEWAKE */
>>>>>>> 4a8e43fe

	if (wait_for_atomic((I915_READ_NOTRACE(forcewake_ack) & 1),
			    FORCEWAKE_ACK_TIMEOUT_MS))
		DRM_ERROR("Timed out waiting for forcewake to ack request.\n");

	__gen6_gt_wait_for_thread_c0(dev_priv);
}

static void __gen6_gt_force_wake_mt_get(struct drm_i915_private *dev_priv)
{
	u32 forcewake_ack;

	if (IS_HASWELL(dev_priv->dev))
		forcewake_ack = FORCEWAKE_ACK_HSW;
	else
		forcewake_ack = FORCEWAKE_MT_ACK;

	if (wait_for_atomic((I915_READ_NOTRACE(forcewake_ack) & 1) == 0,
			    FORCEWAKE_ACK_TIMEOUT_MS))
		DRM_ERROR("Timed out waiting for forcewake old ack to clear.\n");

	I915_WRITE_NOTRACE(FORCEWAKE_MT, _MASKED_BIT_ENABLE(1));
<<<<<<< HEAD
	POSTING_READ(FORCEWAKE_MT);
=======
	POSTING_READ(ECOBUS); /* something from same cacheline, but !FORCEWAKE */
>>>>>>> 4a8e43fe

	if (wait_for_atomic((I915_READ_NOTRACE(forcewake_ack) & 1),
			    FORCEWAKE_ACK_TIMEOUT_MS))
		DRM_ERROR("Timed out waiting for forcewake to ack request.\n");

	__gen6_gt_wait_for_thread_c0(dev_priv);
}

/*
 * Generally this is called implicitly by the register read function. However,
 * if some sequence requires the GT to not power down then this function should
 * be called at the beginning of the sequence followed by a call to
 * gen6_gt_force_wake_put() at the end of the sequence.
 */
void gen6_gt_force_wake_get(struct drm_i915_private *dev_priv)
{
	unsigned long irqflags;

	spin_lock_irqsave(&dev_priv->gt_lock, irqflags);
	if (dev_priv->forcewake_count++ == 0)
		dev_priv->gt.force_wake_get(dev_priv);
	spin_unlock_irqrestore(&dev_priv->gt_lock, irqflags);
}

void gen6_gt_check_fifodbg(struct drm_i915_private *dev_priv)
{
	u32 gtfifodbg;
	gtfifodbg = I915_READ_NOTRACE(GTFIFODBG);
	if (WARN(gtfifodbg & GT_FIFO_CPU_ERROR_MASK,
	     "MMIO read or write has been dropped %x\n", gtfifodbg))
		I915_WRITE_NOTRACE(GTFIFODBG, GT_FIFO_CPU_ERROR_MASK);
}

static void __gen6_gt_force_wake_put(struct drm_i915_private *dev_priv)
{
	I915_WRITE_NOTRACE(FORCEWAKE, 0);
<<<<<<< HEAD
	POSTING_READ(FORCEWAKE);
=======
	/* gen6_gt_check_fifodbg doubles as the POSTING_READ */
>>>>>>> 4a8e43fe
	gen6_gt_check_fifodbg(dev_priv);
}

static void __gen6_gt_force_wake_mt_put(struct drm_i915_private *dev_priv)
{
	I915_WRITE_NOTRACE(FORCEWAKE_MT, _MASKED_BIT_DISABLE(1));
<<<<<<< HEAD
	POSTING_READ(FORCEWAKE_MT);
=======
	/* gen6_gt_check_fifodbg doubles as the POSTING_READ */
>>>>>>> 4a8e43fe
	gen6_gt_check_fifodbg(dev_priv);
}

/*
 * see gen6_gt_force_wake_get()
 */
void gen6_gt_force_wake_put(struct drm_i915_private *dev_priv)
{
	unsigned long irqflags;

	spin_lock_irqsave(&dev_priv->gt_lock, irqflags);
	if (--dev_priv->forcewake_count == 0)
		dev_priv->gt.force_wake_put(dev_priv);
	spin_unlock_irqrestore(&dev_priv->gt_lock, irqflags);
}

int __gen6_gt_wait_for_fifo(struct drm_i915_private *dev_priv)
{
	int ret = 0;

	if (dev_priv->gt_fifo_count < GT_FIFO_NUM_RESERVED_ENTRIES) {
		int loop = 500;
		u32 fifo = I915_READ_NOTRACE(GT_FIFO_FREE_ENTRIES);
		while (fifo <= GT_FIFO_NUM_RESERVED_ENTRIES && loop--) {
			udelay(10);
			fifo = I915_READ_NOTRACE(GT_FIFO_FREE_ENTRIES);
		}
		if (WARN_ON(loop < 0 && fifo <= GT_FIFO_NUM_RESERVED_ENTRIES))
			++ret;
		dev_priv->gt_fifo_count = fifo;
	}
	dev_priv->gt_fifo_count--;

	return ret;
}

static void vlv_force_wake_get(struct drm_i915_private *dev_priv)
{
	if (wait_for_atomic((I915_READ_NOTRACE(FORCEWAKE_ACK_VLV) & 1) == 0,
			    FORCEWAKE_ACK_TIMEOUT_MS))
		DRM_ERROR("Timed out waiting for forcewake old ack to clear.\n");

	I915_WRITE_NOTRACE(FORCEWAKE_VLV, _MASKED_BIT_ENABLE(1));

	if (wait_for_atomic((I915_READ_NOTRACE(FORCEWAKE_ACK_VLV) & 1),
			    FORCEWAKE_ACK_TIMEOUT_MS))
		DRM_ERROR("Timed out waiting for forcewake to ack request.\n");

	__gen6_gt_wait_for_thread_c0(dev_priv);
}

static void vlv_force_wake_put(struct drm_i915_private *dev_priv)
{
	I915_WRITE_NOTRACE(FORCEWAKE_VLV, _MASKED_BIT_DISABLE(1));
	/* The below doubles as a POSTING_READ */
	gen6_gt_check_fifodbg(dev_priv);
}

void intel_gt_init(struct drm_device *dev)
{
	struct drm_i915_private *dev_priv = dev->dev_private;

	spin_lock_init(&dev_priv->gt_lock);

	if (IS_VALLEYVIEW(dev)) {
		dev_priv->gt.force_wake_get = vlv_force_wake_get;
		dev_priv->gt.force_wake_put = vlv_force_wake_put;
	} else if (INTEL_INFO(dev)->gen >= 6) {
		dev_priv->gt.force_wake_get = __gen6_gt_force_wake_get;
		dev_priv->gt.force_wake_put = __gen6_gt_force_wake_put;

		/* IVB configs may use multi-threaded forcewake */
		if (IS_IVYBRIDGE(dev) || IS_HASWELL(dev)) {
			u32 ecobus;

			/* A small trick here - if the bios hasn't configured
			 * MT forcewake, and if the device is in RC6, then
			 * force_wake_mt_get will not wake the device and the
			 * ECOBUS read will return zero. Which will be
			 * (correctly) interpreted by the test below as MT
			 * forcewake being disabled.
			 */
			mutex_lock(&dev->struct_mutex);
			__gen6_gt_force_wake_mt_get(dev_priv);
			ecobus = I915_READ_NOTRACE(ECOBUS);
			__gen6_gt_force_wake_mt_put(dev_priv);
			mutex_unlock(&dev->struct_mutex);

			if (ecobus & FORCEWAKE_MT_ENABLE) {
				DRM_DEBUG_KMS("Using MT version of forcewake\n");
				dev_priv->gt.force_wake_get =
					__gen6_gt_force_wake_mt_get;
				dev_priv->gt.force_wake_put =
					__gen6_gt_force_wake_mt_put;
			}
		}
	}
}
<|MERGE_RESOLUTION|>--- conflicted
+++ resolved
@@ -4013,11 +4013,7 @@
 		DRM_ERROR("Timed out waiting for forcewake old ack to clear.\n");
 
 	I915_WRITE_NOTRACE(FORCEWAKE, 1);
-<<<<<<< HEAD
-	POSTING_READ(FORCEWAKE);
-=======
 	POSTING_READ(ECOBUS); /* something from same cacheline, but !FORCEWAKE */
->>>>>>> 4a8e43fe
 
 	if (wait_for_atomic((I915_READ_NOTRACE(forcewake_ack) & 1),
 			    FORCEWAKE_ACK_TIMEOUT_MS))
@@ -4040,11 +4036,7 @@
 		DRM_ERROR("Timed out waiting for forcewake old ack to clear.\n");
 
 	I915_WRITE_NOTRACE(FORCEWAKE_MT, _MASKED_BIT_ENABLE(1));
-<<<<<<< HEAD
-	POSTING_READ(FORCEWAKE_MT);
-=======
 	POSTING_READ(ECOBUS); /* something from same cacheline, but !FORCEWAKE */
->>>>>>> 4a8e43fe
 
 	if (wait_for_atomic((I915_READ_NOTRACE(forcewake_ack) & 1),
 			    FORCEWAKE_ACK_TIMEOUT_MS))
@@ -4081,22 +4073,14 @@
 static void __gen6_gt_force_wake_put(struct drm_i915_private *dev_priv)
 {
 	I915_WRITE_NOTRACE(FORCEWAKE, 0);
-<<<<<<< HEAD
-	POSTING_READ(FORCEWAKE);
-=======
 	/* gen6_gt_check_fifodbg doubles as the POSTING_READ */
->>>>>>> 4a8e43fe
 	gen6_gt_check_fifodbg(dev_priv);
 }
 
 static void __gen6_gt_force_wake_mt_put(struct drm_i915_private *dev_priv)
 {
 	I915_WRITE_NOTRACE(FORCEWAKE_MT, _MASKED_BIT_DISABLE(1));
-<<<<<<< HEAD
-	POSTING_READ(FORCEWAKE_MT);
-=======
 	/* gen6_gt_check_fifodbg doubles as the POSTING_READ */
->>>>>>> 4a8e43fe
 	gen6_gt_check_fifodbg(dev_priv);
 }
 
