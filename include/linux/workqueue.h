/* SPDX-License-Identifier: GPL-2.0 */
/*
 * workqueue.h --- work queue handling for Linux.
 */

#ifndef _LINUX_WORKQUEUE_H
#define _LINUX_WORKQUEUE_H

#include <linux/timer.h>
#include <linux/linkage.h>
#include <linux/bitops.h>
#include <linux/lockdep.h>
#include <linux/threads.h>
#include <linux/atomic.h>
#include <linux/cpumask.h>
#include <linux/rcupdate.h>

struct workqueue_struct;

struct work_struct;
typedef void (*work_func_t)(struct work_struct *work);
void delayed_work_timer_fn(struct timer_list *t);

/*
 * The first word is the work queue pointer and the flags rolled into
 * one
 */
#define work_data_bits(work) ((unsigned long *)(&(work)->data))

enum {
	WORK_STRUCT_PENDING_BIT	= 0,	/* work item is pending execution */
	WORK_STRUCT_INACTIVE_BIT= 1,	/* work item is inactive */
	WORK_STRUCT_PWQ_BIT	= 2,	/* data points to pwq */
	WORK_STRUCT_LINKED_BIT	= 3,	/* next work is linked to this one */
#ifdef CONFIG_DEBUG_OBJECTS_WORK
	WORK_STRUCT_STATIC_BIT	= 4,	/* static initializer (debugobjects) */
	WORK_STRUCT_COLOR_SHIFT	= 5,	/* color for workqueue flushing */
#else
	WORK_STRUCT_COLOR_SHIFT	= 4,	/* color for workqueue flushing */
#endif

	WORK_STRUCT_COLOR_BITS	= 4,

	WORK_STRUCT_PENDING	= 1 << WORK_STRUCT_PENDING_BIT,
	WORK_STRUCT_INACTIVE	= 1 << WORK_STRUCT_INACTIVE_BIT,
	WORK_STRUCT_PWQ		= 1 << WORK_STRUCT_PWQ_BIT,
	WORK_STRUCT_LINKED	= 1 << WORK_STRUCT_LINKED_BIT,
#ifdef CONFIG_DEBUG_OBJECTS_WORK
	WORK_STRUCT_STATIC	= 1 << WORK_STRUCT_STATIC_BIT,
#else
	WORK_STRUCT_STATIC	= 0,
#endif

	WORK_NR_COLORS		= (1 << WORK_STRUCT_COLOR_BITS),

	/* not bound to any CPU, prefer the local CPU */
	WORK_CPU_UNBOUND	= NR_CPUS,

	/*
	 * Reserve 8 bits off of pwq pointer w/ debugobjects turned off.
	 * This makes pwqs aligned to 256 bytes and allows 16 workqueue
	 * flush colors.
	 */
	WORK_STRUCT_FLAG_BITS	= WORK_STRUCT_COLOR_SHIFT +
				  WORK_STRUCT_COLOR_BITS,

	/* data contains off-queue information when !WORK_STRUCT_PWQ */
	WORK_OFFQ_FLAG_BASE	= WORK_STRUCT_COLOR_SHIFT,

	__WORK_OFFQ_CANCELING	= WORK_OFFQ_FLAG_BASE,

	/*
	 * When a work item is off queue, its high bits point to the last
	 * pool it was on.  Cap at 31 bits and use the highest number to
	 * indicate that no pool is associated.
	 */
	WORK_OFFQ_FLAG_BITS	= 1,
	WORK_OFFQ_POOL_SHIFT	= WORK_OFFQ_FLAG_BASE + WORK_OFFQ_FLAG_BITS,
	WORK_OFFQ_LEFT		= BITS_PER_LONG - WORK_OFFQ_POOL_SHIFT,
	WORK_OFFQ_POOL_BITS	= WORK_OFFQ_LEFT <= 31 ? WORK_OFFQ_LEFT : 31,
<<<<<<< HEAD
	WORK_OFFQ_POOL_NONE	= (1LU << WORK_OFFQ_POOL_BITS) - 1,

	/* convenience constants */
	WORK_STRUCT_FLAG_MASK	= (1UL << WORK_STRUCT_FLAG_BITS) - 1,
	WORK_STRUCT_WQ_DATA_MASK = (unsigned long)~WORK_STRUCT_FLAG_MASK,
	WORK_STRUCT_NO_POOL	= (unsigned long)WORK_OFFQ_POOL_NONE << WORK_OFFQ_POOL_SHIFT,
=======
>>>>>>> 4ecb1195

	/* bit mask for work_busy() return values */
	WORK_BUSY_PENDING	= 1 << 0,
	WORK_BUSY_RUNNING	= 1 << 1,

	/* maximum string length for set_worker_desc() */
	WORKER_DESC_LEN		= 24,
};

/* Convenience constants - of type 'unsigned long', not 'enum'! */
#define WORK_OFFQ_CANCELING	(1ul << __WORK_OFFQ_CANCELING)
#define WORK_OFFQ_POOL_NONE	((1ul << WORK_OFFQ_POOL_BITS) - 1)
#define WORK_STRUCT_NO_POOL	(WORK_OFFQ_POOL_NONE << WORK_OFFQ_POOL_SHIFT)

#define WORK_STRUCT_FLAG_MASK    ((1ul << WORK_STRUCT_FLAG_BITS) - 1)
#define WORK_STRUCT_WQ_DATA_MASK (~WORK_STRUCT_FLAG_MASK)

struct work_struct {
	atomic_long_t data;
	struct list_head entry;
	work_func_t func;
#ifdef CONFIG_LOCKDEP
	struct lockdep_map lockdep_map;
#endif
};

#define WORK_DATA_INIT()	ATOMIC_LONG_INIT((unsigned long)WORK_STRUCT_NO_POOL)
#define WORK_DATA_STATIC_INIT()	\
	ATOMIC_LONG_INIT((unsigned long)(WORK_STRUCT_NO_POOL | WORK_STRUCT_STATIC))

struct delayed_work {
	struct work_struct work;
	struct timer_list timer;

	/* target workqueue and CPU ->timer uses to queue ->work */
	struct workqueue_struct *wq;
	int cpu;
};

struct rcu_work {
	struct work_struct work;
	struct rcu_head rcu;

	/* target workqueue ->rcu uses to queue ->work */
	struct workqueue_struct *wq;
};

/**
 * struct workqueue_attrs - A struct for workqueue attributes.
 *
 * This can be used to change attributes of an unbound workqueue.
 */
struct workqueue_attrs {
	/**
	 * @nice: nice level
	 */
	int nice;

	/**
	 * @cpumask: allowed CPUs
	 */
	cpumask_var_t cpumask;

	/**
	 * @no_numa: disable NUMA affinity
	 *
	 * Unlike other fields, ``no_numa`` isn't a property of a worker_pool. It
	 * only modifies how :c:func:`apply_workqueue_attrs` select pools and thus
	 * doesn't participate in pool hash calculations or equality comparisons.
	 */
	bool no_numa;
};

static inline struct delayed_work *to_delayed_work(struct work_struct *work)
{
	return container_of(work, struct delayed_work, work);
}

static inline struct rcu_work *to_rcu_work(struct work_struct *work)
{
	return container_of(work, struct rcu_work, work);
}

struct execute_work {
	struct work_struct work;
};

#ifdef CONFIG_LOCKDEP
/*
 * NB: because we have to copy the lockdep_map, setting _key
 * here is required, otherwise it could get initialised to the
 * copy of the lockdep_map!
 */
#define __WORK_INIT_LOCKDEP_MAP(n, k) \
	.lockdep_map = STATIC_LOCKDEP_MAP_INIT(n, k),
#else
#define __WORK_INIT_LOCKDEP_MAP(n, k)
#endif

#define __WORK_INITIALIZER(n, f) {					\
	.data = WORK_DATA_STATIC_INIT(),				\
	.entry	= { &(n).entry, &(n).entry },				\
	.func = (f),							\
	__WORK_INIT_LOCKDEP_MAP(#n, &(n))				\
	}

#define __DELAYED_WORK_INITIALIZER(n, f, tflags) {			\
	.work = __WORK_INITIALIZER((n).work, (f)),			\
	.timer = __TIMER_INITIALIZER(delayed_work_timer_fn,\
				     (tflags) | TIMER_IRQSAFE),		\
	}

#define DECLARE_WORK(n, f)						\
	struct work_struct n = __WORK_INITIALIZER(n, f)

#define DECLARE_DELAYED_WORK(n, f)					\
	struct delayed_work n = __DELAYED_WORK_INITIALIZER(n, f, 0)

#define DECLARE_DEFERRABLE_WORK(n, f)					\
	struct delayed_work n = __DELAYED_WORK_INITIALIZER(n, f, TIMER_DEFERRABLE)

#ifdef CONFIG_DEBUG_OBJECTS_WORK
extern void __init_work(struct work_struct *work, int onstack);
extern void destroy_work_on_stack(struct work_struct *work);
extern void destroy_delayed_work_on_stack(struct delayed_work *work);
static inline unsigned int work_static(struct work_struct *work)
{
	return *work_data_bits(work) & WORK_STRUCT_STATIC;
}
#else
static inline void __init_work(struct work_struct *work, int onstack) { }
static inline void destroy_work_on_stack(struct work_struct *work) { }
static inline void destroy_delayed_work_on_stack(struct delayed_work *work) { }
static inline unsigned int work_static(struct work_struct *work) { return 0; }
#endif

/*
 * initialize all of a work item in one go
 *
 * NOTE! No point in using "atomic_long_set()": using a direct
 * assignment of the work data initializer allows the compiler
 * to generate better code.
 */
#ifdef CONFIG_LOCKDEP
#define __INIT_WORK(_work, _func, _onstack)				\
	do {								\
		static struct lock_class_key __key;			\
									\
		__init_work((_work), _onstack);				\
		(_work)->data = (atomic_long_t) WORK_DATA_INIT();	\
		lockdep_init_map(&(_work)->lockdep_map, "(work_completion)"#_work, &__key, 0); \
		INIT_LIST_HEAD(&(_work)->entry);			\
		(_work)->func = (_func);				\
	} while (0)
#else
#define __INIT_WORK(_work, _func, _onstack)				\
	do {								\
		__init_work((_work), _onstack);				\
		(_work)->data = (atomic_long_t) WORK_DATA_INIT();	\
		INIT_LIST_HEAD(&(_work)->entry);			\
		(_work)->func = (_func);				\
	} while (0)
#endif

#define INIT_WORK(_work, _func)						\
	__INIT_WORK((_work), (_func), 0)

#define INIT_WORK_ONSTACK(_work, _func)					\
	__INIT_WORK((_work), (_func), 1)

#define __INIT_DELAYED_WORK(_work, _func, _tflags)			\
	do {								\
		INIT_WORK(&(_work)->work, (_func));			\
		__init_timer(&(_work)->timer,				\
			     delayed_work_timer_fn,			\
			     (_tflags) | TIMER_IRQSAFE);		\
	} while (0)

#define __INIT_DELAYED_WORK_ONSTACK(_work, _func, _tflags)		\
	do {								\
		INIT_WORK_ONSTACK(&(_work)->work, (_func));		\
		__init_timer_on_stack(&(_work)->timer,			\
				      delayed_work_timer_fn,		\
				      (_tflags) | TIMER_IRQSAFE);	\
	} while (0)

#define INIT_DELAYED_WORK(_work, _func)					\
	__INIT_DELAYED_WORK(_work, _func, 0)

#define INIT_DELAYED_WORK_ONSTACK(_work, _func)				\
	__INIT_DELAYED_WORK_ONSTACK(_work, _func, 0)

#define INIT_DEFERRABLE_WORK(_work, _func)				\
	__INIT_DELAYED_WORK(_work, _func, TIMER_DEFERRABLE)

#define INIT_DEFERRABLE_WORK_ONSTACK(_work, _func)			\
	__INIT_DELAYED_WORK_ONSTACK(_work, _func, TIMER_DEFERRABLE)

#define INIT_RCU_WORK(_work, _func)					\
	INIT_WORK(&(_work)->work, (_func))

#define INIT_RCU_WORK_ONSTACK(_work, _func)				\
	INIT_WORK_ONSTACK(&(_work)->work, (_func))

/**
 * work_pending - Find out whether a work item is currently pending
 * @work: The work item in question
 */
#define work_pending(work) \
	test_bit(WORK_STRUCT_PENDING_BIT, work_data_bits(work))

/**
 * delayed_work_pending - Find out whether a delayable work item is currently
 * pending
 * @w: The work item in question
 */
#define delayed_work_pending(w) \
	work_pending(&(w)->work)

/*
 * Workqueue flags and constants.  For details, please refer to
 * Documentation/core-api/workqueue.rst.
 */
enum {
	WQ_UNBOUND		= 1 << 1, /* not bound to any cpu */
	WQ_FREEZABLE		= 1 << 2, /* freeze during suspend */
	WQ_MEM_RECLAIM		= 1 << 3, /* may be used for memory reclaim */
	WQ_HIGHPRI		= 1 << 4, /* high priority */
	WQ_CPU_INTENSIVE	= 1 << 5, /* cpu intensive workqueue */
	WQ_SYSFS		= 1 << 6, /* visible in sysfs, see workqueue_sysfs_register() */

	/*
	 * Per-cpu workqueues are generally preferred because they tend to
	 * show better performance thanks to cache locality.  Per-cpu
	 * workqueues exclude the scheduler from choosing the CPU to
	 * execute the worker threads, which has an unfortunate side effect
	 * of increasing power consumption.
	 *
	 * The scheduler considers a CPU idle if it doesn't have any task
	 * to execute and tries to keep idle cores idle to conserve power;
	 * however, for example, a per-cpu work item scheduled from an
	 * interrupt handler on an idle CPU will force the scheduler to
	 * execute the work item on that CPU breaking the idleness, which in
	 * turn may lead to more scheduling choices which are sub-optimal
	 * in terms of power consumption.
	 *
	 * Workqueues marked with WQ_POWER_EFFICIENT are per-cpu by default
	 * but become unbound if workqueue.power_efficient kernel param is
	 * specified.  Per-cpu workqueues which are identified to
	 * contribute significantly to power-consumption are identified and
	 * marked with this flag and enabling the power_efficient mode
	 * leads to noticeable power saving at the cost of small
	 * performance disadvantage.
	 *
	 * http://thread.gmane.org/gmane.linux.kernel/1480396
	 */
	WQ_POWER_EFFICIENT	= 1 << 7,

	__WQ_DRAINING		= 1 << 16, /* internal: workqueue is draining */
	__WQ_ORDERED		= 1 << 17, /* internal: workqueue is ordered */
	__WQ_LEGACY		= 1 << 18, /* internal: create*_workqueue() */
	__WQ_ORDERED_EXPLICIT	= 1 << 19, /* internal: alloc_ordered_workqueue() */

	WQ_MAX_ACTIVE		= 512,	  /* I like 512, better ideas? */
	WQ_MAX_UNBOUND_PER_CPU	= 4,	  /* 4 * #cpus for unbound wq */
	WQ_DFL_ACTIVE		= WQ_MAX_ACTIVE / 2,
};

/* unbound wq's aren't per-cpu, scale max_active according to #cpus */
#define WQ_UNBOUND_MAX_ACTIVE	\
	max_t(int, WQ_MAX_ACTIVE, num_possible_cpus() * WQ_MAX_UNBOUND_PER_CPU)

/*
 * System-wide workqueues which are always present.
 *
 * system_wq is the one used by schedule[_delayed]_work[_on]().
 * Multi-CPU multi-threaded.  There are users which expect relatively
 * short queue flush time.  Don't queue works which can run for too
 * long.
 *
 * system_highpri_wq is similar to system_wq but for work items which
 * require WQ_HIGHPRI.
 *
 * system_long_wq is similar to system_wq but may host long running
 * works.  Queue flushing might take relatively long.
 *
 * system_unbound_wq is unbound workqueue.  Workers are not bound to
 * any specific CPU, not concurrency managed, and all queued works are
 * executed immediately as long as max_active limit is not reached and
 * resources are available.
 *
 * system_freezable_wq is equivalent to system_wq except that it's
 * freezable.
 *
 * *_power_efficient_wq are inclined towards saving power and converted
 * into WQ_UNBOUND variants if 'wq_power_efficient' is enabled; otherwise,
 * they are same as their non-power-efficient counterparts - e.g.
 * system_power_efficient_wq is identical to system_wq if
 * 'wq_power_efficient' is disabled.  See WQ_POWER_EFFICIENT for more info.
 */
extern struct workqueue_struct *system_wq;
extern struct workqueue_struct *system_highpri_wq;
extern struct workqueue_struct *system_long_wq;
extern struct workqueue_struct *system_unbound_wq;
extern struct workqueue_struct *system_freezable_wq;
extern struct workqueue_struct *system_power_efficient_wq;
extern struct workqueue_struct *system_freezable_power_efficient_wq;

/**
 * alloc_workqueue - allocate a workqueue
 * @fmt: printf format for the name of the workqueue
 * @flags: WQ_* flags
 * @max_active: max in-flight work items, 0 for default
 * remaining args: args for @fmt
 *
 * Allocate a workqueue with the specified parameters.  For detailed
 * information on WQ_* flags, please refer to
 * Documentation/core-api/workqueue.rst.
 *
 * RETURNS:
 * Pointer to the allocated workqueue on success, %NULL on failure.
 */
__printf(1, 4) struct workqueue_struct *
alloc_workqueue(const char *fmt, unsigned int flags, int max_active, ...);

/**
 * alloc_ordered_workqueue - allocate an ordered workqueue
 * @fmt: printf format for the name of the workqueue
 * @flags: WQ_* flags (only WQ_FREEZABLE and WQ_MEM_RECLAIM are meaningful)
 * @args: args for @fmt
 *
 * Allocate an ordered workqueue.  An ordered workqueue executes at
 * most one work item at any given time in the queued order.  They are
 * implemented as unbound workqueues with @max_active of one.
 *
 * RETURNS:
 * Pointer to the allocated workqueue on success, %NULL on failure.
 */
#define alloc_ordered_workqueue(fmt, flags, args...)			\
	alloc_workqueue(fmt, WQ_UNBOUND | __WQ_ORDERED |		\
			__WQ_ORDERED_EXPLICIT | (flags), 1, ##args)

#define create_workqueue(name)						\
	alloc_workqueue("%s", __WQ_LEGACY | WQ_MEM_RECLAIM, 1, (name))
#define create_freezable_workqueue(name)				\
	alloc_workqueue("%s", __WQ_LEGACY | WQ_FREEZABLE | WQ_UNBOUND |	\
			WQ_MEM_RECLAIM, 1, (name))
#define create_singlethread_workqueue(name)				\
	alloc_ordered_workqueue("%s", __WQ_LEGACY | WQ_MEM_RECLAIM, name)

extern void destroy_workqueue(struct workqueue_struct *wq);

struct workqueue_attrs *alloc_workqueue_attrs(void);
void free_workqueue_attrs(struct workqueue_attrs *attrs);
int apply_workqueue_attrs(struct workqueue_struct *wq,
			  const struct workqueue_attrs *attrs);
int workqueue_set_unbound_cpumask(cpumask_var_t cpumask);

extern bool queue_work_on(int cpu, struct workqueue_struct *wq,
			struct work_struct *work);
extern bool queue_work_node(int node, struct workqueue_struct *wq,
			    struct work_struct *work);
extern bool queue_delayed_work_on(int cpu, struct workqueue_struct *wq,
			struct delayed_work *work, unsigned long delay);
extern bool mod_delayed_work_on(int cpu, struct workqueue_struct *wq,
			struct delayed_work *dwork, unsigned long delay);
extern bool queue_rcu_work(struct workqueue_struct *wq, struct rcu_work *rwork);

extern void __flush_workqueue(struct workqueue_struct *wq);
extern void drain_workqueue(struct workqueue_struct *wq);

extern int schedule_on_each_cpu(work_func_t func);

int execute_in_process_context(work_func_t fn, struct execute_work *);

extern bool flush_work(struct work_struct *work);
extern bool cancel_work(struct work_struct *work);
extern bool cancel_work_sync(struct work_struct *work);

extern bool flush_delayed_work(struct delayed_work *dwork);
extern bool cancel_delayed_work(struct delayed_work *dwork);
extern bool cancel_delayed_work_sync(struct delayed_work *dwork);

extern bool flush_rcu_work(struct rcu_work *rwork);

extern void workqueue_set_max_active(struct workqueue_struct *wq,
				     int max_active);
extern struct work_struct *current_work(void);
extern bool current_is_workqueue_rescuer(void);
extern bool workqueue_congested(int cpu, struct workqueue_struct *wq);
extern unsigned int work_busy(struct work_struct *work);
extern __printf(1, 2) void set_worker_desc(const char *fmt, ...);
extern void print_worker_info(const char *log_lvl, struct task_struct *task);
extern void show_all_workqueues(void);
extern void show_one_workqueue(struct workqueue_struct *wq);
extern void wq_worker_comm(char *buf, size_t size, struct task_struct *task);

/**
 * queue_work - queue work on a workqueue
 * @wq: workqueue to use
 * @work: work to queue
 *
 * Returns %false if @work was already on a queue, %true otherwise.
 *
 * We queue the work to the CPU on which it was submitted, but if the CPU dies
 * it can be processed by another CPU.
 *
 * Memory-ordering properties:  If it returns %true, guarantees that all stores
 * preceding the call to queue_work() in the program order will be visible from
 * the CPU which will execute @work by the time such work executes, e.g.,
 *
 * { x is initially 0 }
 *
 *   CPU0				CPU1
 *
 *   WRITE_ONCE(x, 1);			[ @work is being executed ]
 *   r0 = queue_work(wq, work);		  r1 = READ_ONCE(x);
 *
 * Forbids: r0 == true && r1 == 0
 */
static inline bool queue_work(struct workqueue_struct *wq,
			      struct work_struct *work)
{
	return queue_work_on(WORK_CPU_UNBOUND, wq, work);
}

/**
 * queue_delayed_work - queue work on a workqueue after delay
 * @wq: workqueue to use
 * @dwork: delayable work to queue
 * @delay: number of jiffies to wait before queueing
 *
 * Equivalent to queue_delayed_work_on() but tries to use the local CPU.
 */
static inline bool queue_delayed_work(struct workqueue_struct *wq,
				      struct delayed_work *dwork,
				      unsigned long delay)
{
	return queue_delayed_work_on(WORK_CPU_UNBOUND, wq, dwork, delay);
}

/**
 * mod_delayed_work - modify delay of or queue a delayed work
 * @wq: workqueue to use
 * @dwork: work to queue
 * @delay: number of jiffies to wait before queueing
 *
 * mod_delayed_work_on() on local CPU.
 */
static inline bool mod_delayed_work(struct workqueue_struct *wq,
				    struct delayed_work *dwork,
				    unsigned long delay)
{
	return mod_delayed_work_on(WORK_CPU_UNBOUND, wq, dwork, delay);
}

/**
 * schedule_work_on - put work task on a specific cpu
 * @cpu: cpu to put the work task on
 * @work: job to be done
 *
 * This puts a job on a specific cpu
 */
static inline bool schedule_work_on(int cpu, struct work_struct *work)
{
	return queue_work_on(cpu, system_wq, work);
}

/**
 * schedule_work - put work task in global workqueue
 * @work: job to be done
 *
 * Returns %false if @work was already on the kernel-global workqueue and
 * %true otherwise.
 *
 * This puts a job in the kernel-global workqueue if it was not already
 * queued and leaves it in the same position on the kernel-global
 * workqueue otherwise.
 *
 * Shares the same memory-ordering properties of queue_work(), cf. the
 * DocBook header of queue_work().
 */
static inline bool schedule_work(struct work_struct *work)
{
	return queue_work(system_wq, work);
}

/*
 * Detect attempt to flush system-wide workqueues at compile time when possible.
 *
 * See https://lkml.kernel.org/r/49925af7-78a8-a3dd-bce6-cfc02e1a9236@I-love.SAKURA.ne.jp
 * for reasons and steps for converting system-wide workqueues into local workqueues.
 */
extern void __warn_flushing_systemwide_wq(void)
	__compiletime_warning("Please avoid flushing system-wide workqueues.");

/**
 * flush_scheduled_work - ensure that any scheduled work has run to completion.
 *
 * Forces execution of the kernel-global workqueue and blocks until its
 * completion.
 *
 * It's very easy to get into trouble if you don't take great care.
 * Either of the following situations will lead to deadlock:
 *
 *	One of the work items currently on the workqueue needs to acquire
 *	a lock held by your code or its caller.
 *
 *	Your code is running in the context of a work routine.
 *
 * They will be detected by lockdep when they occur, but the first might not
 * occur very often.  It depends on what work items are on the workqueue and
 * what locks they need, which you have no control over.
 *
 * In most situations flushing the entire workqueue is overkill; you merely
 * need to know that a particular work item isn't queued and isn't running.
 * In such cases you should use cancel_delayed_work_sync() or
 * cancel_work_sync() instead.
 *
 * Please stop calling this function! A conversion to stop flushing system-wide
 * workqueues is in progress. This function will be removed after all in-tree
 * users stopped calling this function.
 */
/*
 * The background of commit 771c035372a036f8 ("deprecate the
 * '__deprecated' attribute warnings entirely and for good") is that,
 * since Linus builds all modules between every single pull he does,
 * the standard kernel build needs to be _clean_ in order to be able to
 * notice when new problems happen. Therefore, don't emit warning while
 * there are in-tree users.
 */
#define flush_scheduled_work()						\
({									\
	if (0)								\
		__warn_flushing_systemwide_wq();			\
	__flush_workqueue(system_wq);					\
})

/*
 * Although there is no longer in-tree caller, for now just emit warning
 * in order to give out-of-tree callers time to update.
 */
#define flush_workqueue(wq)						\
({									\
	struct workqueue_struct *_wq = (wq);				\
									\
	if ((__builtin_constant_p(_wq == system_wq) &&			\
	     _wq == system_wq) ||					\
	    (__builtin_constant_p(_wq == system_highpri_wq) &&		\
	     _wq == system_highpri_wq) ||				\
	    (__builtin_constant_p(_wq == system_long_wq) &&		\
	     _wq == system_long_wq) ||					\
	    (__builtin_constant_p(_wq == system_unbound_wq) &&		\
	     _wq == system_unbound_wq) ||				\
	    (__builtin_constant_p(_wq == system_freezable_wq) &&	\
	     _wq == system_freezable_wq) ||				\
	    (__builtin_constant_p(_wq == system_power_efficient_wq) &&	\
	     _wq == system_power_efficient_wq) ||			\
	    (__builtin_constant_p(_wq == system_freezable_power_efficient_wq) && \
	     _wq == system_freezable_power_efficient_wq))		\
		__warn_flushing_systemwide_wq();			\
	__flush_workqueue(_wq);						\
})

/**
 * schedule_delayed_work_on - queue work in global workqueue on CPU after delay
 * @cpu: cpu to use
 * @dwork: job to be done
 * @delay: number of jiffies to wait
 *
 * After waiting for a given time this puts a job in the kernel-global
 * workqueue on the specified CPU.
 */
static inline bool schedule_delayed_work_on(int cpu, struct delayed_work *dwork,
					    unsigned long delay)
{
	return queue_delayed_work_on(cpu, system_wq, dwork, delay);
}

/**
 * schedule_delayed_work - put work task in global workqueue after delay
 * @dwork: job to be done
 * @delay: number of jiffies to wait or 0 for immediate execution
 *
 * After waiting for a given time this puts a job in the kernel-global
 * workqueue.
 */
static inline bool schedule_delayed_work(struct delayed_work *dwork,
					 unsigned long delay)
{
	return queue_delayed_work(system_wq, dwork, delay);
}

#ifndef CONFIG_SMP
static inline long work_on_cpu(int cpu, long (*fn)(void *), void *arg)
{
	return fn(arg);
}
static inline long work_on_cpu_safe(int cpu, long (*fn)(void *), void *arg)
{
	return fn(arg);
}
#else
long work_on_cpu(int cpu, long (*fn)(void *), void *arg);
long work_on_cpu_safe(int cpu, long (*fn)(void *), void *arg);
#endif /* CONFIG_SMP */

#ifdef CONFIG_FREEZER
extern void freeze_workqueues_begin(void);
extern bool freeze_workqueues_busy(void);
extern void thaw_workqueues(void);
#endif /* CONFIG_FREEZER */

#ifdef CONFIG_SYSFS
int workqueue_sysfs_register(struct workqueue_struct *wq);
#else	/* CONFIG_SYSFS */
static inline int workqueue_sysfs_register(struct workqueue_struct *wq)
{ return 0; }
#endif	/* CONFIG_SYSFS */

#ifdef CONFIG_WQ_WATCHDOG
void wq_watchdog_touch(int cpu);
#else	/* CONFIG_WQ_WATCHDOG */
static inline void wq_watchdog_touch(int cpu) { }
#endif	/* CONFIG_WQ_WATCHDOG */

#ifdef CONFIG_SMP
int workqueue_prepare_cpu(unsigned int cpu);
int workqueue_online_cpu(unsigned int cpu);
int workqueue_offline_cpu(unsigned int cpu);
#endif

void __init workqueue_init_early(void);
void __init workqueue_init(void);

#endif<|MERGE_RESOLUTION|>--- conflicted
+++ resolved
@@ -78,15 +78,6 @@
 	WORK_OFFQ_POOL_SHIFT	= WORK_OFFQ_FLAG_BASE + WORK_OFFQ_FLAG_BITS,
 	WORK_OFFQ_LEFT		= BITS_PER_LONG - WORK_OFFQ_POOL_SHIFT,
 	WORK_OFFQ_POOL_BITS	= WORK_OFFQ_LEFT <= 31 ? WORK_OFFQ_LEFT : 31,
-<<<<<<< HEAD
-	WORK_OFFQ_POOL_NONE	= (1LU << WORK_OFFQ_POOL_BITS) - 1,
-
-	/* convenience constants */
-	WORK_STRUCT_FLAG_MASK	= (1UL << WORK_STRUCT_FLAG_BITS) - 1,
-	WORK_STRUCT_WQ_DATA_MASK = (unsigned long)~WORK_STRUCT_FLAG_MASK,
-	WORK_STRUCT_NO_POOL	= (unsigned long)WORK_OFFQ_POOL_NONE << WORK_OFFQ_POOL_SHIFT,
-=======
->>>>>>> 4ecb1195
 
 	/* bit mask for work_busy() return values */
 	WORK_BUSY_PENDING	= 1 << 0,
