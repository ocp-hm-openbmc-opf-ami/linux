// SPDX-License-Identifier: GPL-2.0-or-later
// Copyright IBM Corp
// Copyright ASPEED Technology

#define pr_fmt(fmt) "clk-ast2600: " fmt

#include <linux/mfd/syscon.h>
#include <linux/of_address.h>
#include <linux/of_device.h>
#include <linux/platform_device.h>
#include <linux/regmap.h>
#include <linux/slab.h>

#include <dt-bindings/clock/ast2600-clock.h>

#include "clk-aspeed.h"

<<<<<<< HEAD
#define ASPEED_G6_NUM_CLKS		ASPEED_CLK_MAX
=======
/*
 * This includes the gates (configured from aspeed_g6_gates), plus the
 * explicitly-configured clocks (ASPEED_CLK_HPLL and up).
 */
#define ASPEED_G6_NUM_CLKS		72
>>>>>>> 1ac953df

#define ASPEED_G6_SILICON_REV		0x014
#define CHIP_REVISION_ID			GENMASK(23, 16)

#define ASPEED_G6_RESET_CTRL		0x040
#define ASPEED_G6_RESET_CTRL2		0x050

#define ASPEED_G6_CLK_STOP_CTRL		0x080
#define ASPEED_G6_CLK_STOP_CTRL2	0x090

#define ASPEED_G6_MISC_CTRL		0x0C0
#define  UART_DIV13_EN			BIT(12)

#define ASPEED_G6_CLK_SELECTION1	0x300
#define ASPEED_G6_CLK_SELECTION2	0x304
#define ASPEED_G6_CLK_SELECTION4	0x310
#define ASPEED_G6_CLK_SELECTION5	0x314
<<<<<<< HEAD

#define ASPEED_G6_MAC12_CLK_CTRL0	0x340
#define ASPEED_G6_MAC12_CLK_CTRL1	0x348
#define ASPEED_G6_MAC12_CLK_CTRL2	0x34C

#define ASPEED_G6_MAC34_CLK_CTRL0	0x350
#define ASPEED_G6_MAC34_CLK_CTRL1	0x358
#define ASPEED_G6_MAC34_CLK_CTRL2	0x35C

#define ASPEED_G6_MAC34_DRIVING_CTRL	0x458

#define ASPEED_G6_DEF_MAC12_DELAY_1G	0x0041b410
#define ASPEED_G6_DEF_MAC12_DELAY_100M	0x00417410
#define ASPEED_G6_DEF_MAC12_DELAY_10M	0x00417410
#define ASPEED_G6_DEF_MAC34_DELAY_1G	0x00104208
#define ASPEED_G6_DEF_MAC34_DELAY_100M	0x00104208
#define ASPEED_G6_DEF_MAC34_DELAY_10M	0x00104208
=======
#define   I3C_CLK_SELECTION_SHIFT	31
#define   I3C_CLK_SELECTION		BIT(31)
#define     I3C_CLK_SELECT_HCLK		(0 << I3C_CLK_SELECTION_SHIFT)
#define     I3C_CLK_SELECT_APLL_DIV	(1 << I3C_CLK_SELECTION_SHIFT)
#define   APLL_DIV_SELECTION_SHIFT	28
#define   APLL_DIV_SELECTION		GENMASK(30, 28)
#define     APLL_DIV_2			(0b001 << APLL_DIV_SELECTION_SHIFT)
#define     APLL_DIV_3			(0b010 << APLL_DIV_SELECTION_SHIFT)
#define     APLL_DIV_4			(0b011 << APLL_DIV_SELECTION_SHIFT)
#define     APLL_DIV_5			(0b100 << APLL_DIV_SELECTION_SHIFT)
#define     APLL_DIV_6			(0b101 << APLL_DIV_SELECTION_SHIFT)
#define     APLL_DIV_7			(0b110 << APLL_DIV_SELECTION_SHIFT)
#define     APLL_DIV_8			(0b111 << APLL_DIV_SELECTION_SHIFT)
>>>>>>> 1ac953df

#define ASPEED_HPLL_PARAM		0x200
#define ASPEED_APLL_PARAM		0x210
#define ASPEED_MPLL_PARAM		0x220
#define ASPEED_EPLL_PARAM		0x240
#define ASPEED_DPLL_PARAM		0x260

#define ASPEED_G6_STRAP1		0x500

#define ASPEED_G6_GEN_UART_REF		0x338
#define UART_192MHZ_R_N_VALUE		0x3c38e

/* Globally visible clocks */
static DEFINE_SPINLOCK(aspeed_g6_clk_lock);

/* Keeps track of all clocks */
static struct clk_hw_onecell_data *aspeed_g6_clk_data;

static void __iomem *scu_g6_base;
/* AST2600 revision: A0, A1, A2, etc */
static u8 soc_rev;

struct mac_delay_config {
	u32 tx_delay_1000;
	u32 rx_delay_1000;
	u32 tx_delay_100;
	u32 rx_delay_100;
	u32 tx_delay_10;
	u32 rx_delay_10;
};

union mac_delay_1g {
	u32 w;
	struct {
		unsigned int tx_delay_1		: 6;	/* bit[5:0] */
		unsigned int tx_delay_2		: 6;	/* bit[11:6] */
		unsigned int rx_delay_1		: 6;	/* bit[17:12] */
		unsigned int rx_delay_2		: 6;	/* bit[23:18] */
		unsigned int rx_clk_inv_1	: 1;	/* bit[24] */
		unsigned int rx_clk_inv_2	: 1;	/* bit[25] */
		unsigned int rmii_tx_data_at_falling_1 : 1; /* bit[26] */
		unsigned int rmii_tx_data_at_falling_2 : 1; /* bit[27] */
		unsigned int rgmiick_pad_dir	: 1;	/* bit[28] */
		unsigned int rmii_50m_oe_1	: 1;	/* bit[29] */
		unsigned int rmii_50m_oe_2	: 1;	/* bit[30] */
		unsigned int rgmii_125m_o_sel	: 1;	/* bit[31] */
	} b;
};

union mac_delay_100_10 {
	u32 w;
	struct {
		unsigned int tx_delay_1		: 6;	/* bit[5:0] */
		unsigned int tx_delay_2		: 6;	/* bit[11:6] */
		unsigned int rx_delay_1		: 6;	/* bit[17:12] */
		unsigned int rx_delay_2		: 6;	/* bit[23:18] */
		unsigned int rx_clk_inv_1	: 1;	/* bit[24] */
		unsigned int rx_clk_inv_2	: 1;	/* bit[25] */
		unsigned int reserved_0		: 6;	/* bit[31:26] */
	} b;
};
/*
 * The majority of the clocks in the system are gates paired with a reset
 * controller that holds the IP in reset; this is represented by the @reset_idx
 * member of entries here.
 *
 * This borrows from clk_hw_register_gate, but registers two 'gates', one
 * to control the clock enable register and the other to control the reset
 * IP. This allows us to enforce the ordering:
 *
 * 1. Place IP in reset
 * 2. Enable clock
 * 3. Delay
 * 4. Release reset
 *
 * Consequently, if reset_idx is set, reset control is implicit: the clock
 * consumer does not need its own reset handling, as enabling the clock will
 * also deassert reset.
 *
 * There are some gates that do not have an associated reset; these are
 * handled by using -1 as the index for the reset, and the consumer must
 * explictly assert/deassert reset lines as required.
 *
 * Clocks marked with CLK_IS_CRITICAL:
 *
 *  ref0 and ref1 are essential for the SoC to operate
 *  mpll is required if SDRAM is used
 */
static const struct aspeed_gate_data aspeed_g6_gates[] = {
	/*				    clk rst  name		parent	 flags */
	[ASPEED_CLK_GATE_MCLK]		= {  0, -1, "mclk-gate",	"mpll",	 CLK_IS_CRITICAL }, /* SDRAM */
	[ASPEED_CLK_GATE_ECLK]		= {  1,  6, "eclk-gate",	"eclk",	 0 },	/* Video Engine */
	[ASPEED_CLK_GATE_GCLK]		= {  2,  7, "gclk-gate",	NULL,	 0 },	/* 2D engine */
	/* vclk parent - dclk/d1clk/hclk/mclk */
	[ASPEED_CLK_GATE_VCLK]		= {  3, -1, "vclk-gate",	NULL,	 0 },	/* Video Capture */
	[ASPEED_CLK_GATE_BCLK]		= {  4,  8, "bclk-gate",	"bclk",	 CLK_IS_CRITICAL }, /* PCIe/PCI */
	/* From dpll */
	[ASPEED_CLK_GATE_DCLK]		= {  5, -1, "dclk-gate",	NULL,	 CLK_IS_CRITICAL }, /* DAC */
	[ASPEED_CLK_GATE_REF0CLK]	= {  6, -1, "ref0clk-gate",	"clkin", CLK_IS_CRITICAL },
	[ASPEED_CLK_GATE_USBPORT2CLK]	= {  7,  3, "usb-port2-gate",	NULL,	 0 },	/* USB2.0 Host port 2 */
	/* Reserved 8 */
	[ASPEED_CLK_GATE_USBUHCICLK]	= {  9, 15, "usb-uhci-gate",	NULL,	 0 },	/* USB1.1 (requires port 2 enabled) */
	/* From dpll/epll/40mhz usb p1 phy/gpioc6/dp phy pll */
	[ASPEED_CLK_GATE_D1CLK]		= { 10, 13, "d1clk-gate",	"d1clk", 0 },	/* GFX CRT */
	/* Reserved 11/12 */
	[ASPEED_CLK_GATE_YCLK]		= { 13,  4, "yclk-gate",	NULL,	 0 },	/* HAC */
	[ASPEED_CLK_GATE_USBPORT1CLK]	= { 14, 14, "usb-port1-gate",	NULL,	 0 },	/* USB2 hub/USB2 host port 1/USB1.1 dev */
	[ASPEED_CLK_GATE_UART5CLK]	= { 15, -1, "uart5clk-gate",	"uart5",	 0 },	/* UART5 */
	/* Reserved 16/19 */
	[ASPEED_CLK_GATE_MAC1CLK]	= { 20, 11, "mac1clk-gate",	"mac12", 0 },	/* MAC1 */
	[ASPEED_CLK_GATE_MAC2CLK]	= { 21, 12, "mac2clk-gate",	"mac12", 0 },	/* MAC2 */
	/* Reserved 22/23 */
	[ASPEED_CLK_GATE_RSACLK]	= { 24,  4, "rsaclk-gate",	NULL,	 0 },	/* HAC */
	[ASPEED_CLK_GATE_RVASCLK]	= { 25,  9, "rvasclk-gate",	NULL,	 0 },	/* RVAS */
	/* Reserved 26 */
	[ASPEED_CLK_GATE_EMMCCLK]	= { 27, 16, "emmcclk-gate",	NULL,	 0 },	/* For card clk */
	/* Reserved 28/29/30 */
	[ASPEED_CLK_GATE_LCLK]		= { 32, 32, "lclk-gate",	NULL,	 0 }, /* LPC */
	[ASPEED_CLK_GATE_ESPICLK]	= { 33, -1, "espiclk-gate",	NULL,	 CLK_IS_CRITICAL }, /* eSPI */
	[ASPEED_CLK_GATE_REF1CLK]	= { 34, -1, "ref1clk-gate",	"clkin", CLK_IS_CRITICAL },
	/* Reserved 35 */
	[ASPEED_CLK_GATE_SDCLK]		= { 36, 56, "sdclk-gate",	NULL,	 0 },	/* SDIO/SD */
	[ASPEED_CLK_GATE_LHCCLK]	= { 37, -1, "lhclk-gate",	"lhclk", 0 },	/* LPC master/LPC+ */
	/* Reserved 38 RSA: no longer used */
	/* Reserved 39 */
<<<<<<< HEAD
	[ASPEED_CLK_GATE_I3C0CLK]	= { 40,  40, "i3c0clk-gate",	"i3cclk", 0 },	/* I3C0 */
	[ASPEED_CLK_GATE_I3C1CLK]	= { 41,  41, "i3c1clk-gate",	"i3cclk", 0 },	/* I3C1 */
	[ASPEED_CLK_GATE_I3C2CLK]	= { 42,  42, "i3c2clk-gate",	"i3cclk", 0 },	/* I3C2 */
	[ASPEED_CLK_GATE_I3C3CLK]	= { 43,  43, "i3c3clk-gate",	"i3cclk", 0 },	/* I3C3 */
	[ASPEED_CLK_GATE_I3C4CLK]	= { 44,  44, "i3c4clk-gate",	"i3cclk", 0 },	/* I3C4 */
	[ASPEED_CLK_GATE_I3C5CLK]	= { 45,  45, "i3c5clk-gate",	"i3cclk", 0 },	/* I3C5 */
	[ASPEED_CLK_GATE_I3C6CLK]	= { 46,  46, "i3c6clk-gate",	"i3cclk", 0 },	/* I3C6 */
	[ASPEED_CLK_GATE_I3C7CLK]	= { 47,  47, "i3c7clk-gate",	"i3cclk", 0 },	/* I3C7 */
=======
	[ASPEED_CLK_GATE_I3C0CLK]	= { 40,  40, "i3c0clk-gate",	"i3cclk", 0 }, /* I3C0 */
	[ASPEED_CLK_GATE_I3C1CLK]	= { 41,  41, "i3c1clk-gate",	"i3cclk", 0 }, /* I3C1 */
	[ASPEED_CLK_GATE_I3C2CLK]	= { 42,  42, "i3c2clk-gate",	"i3cclk", 0 }, /* I3C2 */
	[ASPEED_CLK_GATE_I3C3CLK]	= { 43,  43, "i3c3clk-gate",	"i3cclk", 0 }, /* I3C3 */
	[ASPEED_CLK_GATE_I3C4CLK]	= { 44,  44, "i3c4clk-gate",	"i3cclk", 0 }, /* I3C4 */
	[ASPEED_CLK_GATE_I3C5CLK]	= { 45,  45, "i3c5clk-gate",	"i3cclk", 0 }, /* I3C5 */
	/* Reserved: 46 & 47 */
>>>>>>> 1ac953df
	[ASPEED_CLK_GATE_UART1CLK]	= { 48,  -1, "uart1clk-gate",	"uart",	 0 },	/* UART1 */
	[ASPEED_CLK_GATE_UART2CLK]	= { 49,  -1, "uart2clk-gate",	"uart",	 0 },	/* UART2 */
	[ASPEED_CLK_GATE_UART3CLK]	= { 50,  -1, "uart3clk-gate",	"uart",  0 },	/* UART3 */
	[ASPEED_CLK_GATE_UART4CLK]	= { 51,  -1, "uart4clk-gate",	"uart",	 0 },	/* UART4 */
	[ASPEED_CLK_GATE_MAC3CLK]	= { 52,  52, "mac3clk-gate",	"mac34", 0 },	/* MAC3 */
	[ASPEED_CLK_GATE_MAC4CLK]	= { 53,  53, "mac4clk-gate",	"mac34", 0 },	/* MAC4 */
	[ASPEED_CLK_GATE_UART6CLK]	= { 54,  -1, "uart6clk-gate",	"uartx", 0 },	/* UART6 */
	[ASPEED_CLK_GATE_UART7CLK]	= { 55,  -1, "uart7clk-gate",	"uartx", 0 },	/* UART7 */
	[ASPEED_CLK_GATE_UART8CLK]	= { 56,  -1, "uart8clk-gate",	"uartx", 0 },	/* UART8 */
	[ASPEED_CLK_GATE_UART9CLK]	= { 57,  -1, "uart9clk-gate",	"uartx", 0 },	/* UART9 */
	[ASPEED_CLK_GATE_UART10CLK]	= { 58,  -1, "uart10clk-gate",	"uartx", 0 },	/* UART10 */
	[ASPEED_CLK_GATE_UART11CLK]	= { 59,  -1, "uart11clk-gate",	"uartx", 0 },	/* UART11 */
	[ASPEED_CLK_GATE_UART12CLK]	= { 60,  -1, "uart12clk-gate",	"uartx", 0 },	/* UART12 */
	[ASPEED_CLK_GATE_UART13CLK]	= { 61,  -1, "uart13clk-gate",	"uartx", 0 },	/* UART13 */
	[ASPEED_CLK_GATE_FSICLK]	= { 62,  59, "fsiclk-gate",	NULL,	 0 },	/* FSI */
};

static const struct clk_div_table ast2600_eclk_div_table[] = {
	{ 0x0, 2 },
	{ 0x1, 2 },
	{ 0x2, 3 },
	{ 0x3, 4 },
	{ 0x4, 5 },
	{ 0x5, 6 },
	{ 0x6, 7 },
	{ 0x7, 8 },
	{ 0 }
};

static const struct clk_div_table ast2600_emmc_extclk_div_table[] = {
	{ 0x0, 2 },
	{ 0x1, 4 },
	{ 0x2, 6 },
	{ 0x3, 8 },
	{ 0x4, 10 },
	{ 0x5, 12 },
	{ 0x6, 14 },
	{ 0x7, 16 },
	{ 0 }
};

static const struct clk_div_table ast2600_mac_div_table[] = {
	{ 0x0, 4 },
	{ 0x1, 4 },
	{ 0x2, 6 },
	{ 0x3, 8 },
	{ 0x4, 10 },
	{ 0x5, 12 },
	{ 0x6, 14 },
	{ 0x7, 16 },
	{ 0 }
};

static const struct clk_div_table ast2600_div_table[] = {
	{ 0x0, 4 },
	{ 0x1, 8 },
	{ 0x2, 12 },
	{ 0x3, 16 },
	{ 0x4, 20 },
	{ 0x5, 24 },
	{ 0x6, 28 },
	{ 0x7, 32 },
	{ 0 }
};

/* For hpll/dpll/epll/mpll */
static struct clk_hw *ast2600_calc_pll(const char *name, u32 val)
{
	unsigned int mult, div;

	if (val & BIT(24)) {
		/* Pass through mode */
		mult = div = 1;
	} else {
		/* F = 25Mhz * [(M + 2) / (n + 1)] / (p + 1) */
		u32 m = val  & 0x1fff;
		u32 n = (val >> 13) & 0x3f;
		u32 p = (val >> 19) & 0xf;
		mult = (m + 1) / (n + 1);
		div = (p + 1);
	}
	return clk_hw_register_fixed_factor(NULL, name, "clkin", 0,
			mult, div);
};

static struct clk_hw *ast2600_calc_apll(const char *name, u32 val)
{
	unsigned int mult, div;

	if (soc_rev >= 2) {
		if (val & BIT(24)) {
			/* Pass through mode */
			mult = div = 1;
		} else {
			/* F = 25Mhz * [(m + 1) / (n + 1)] / (p + 1) */
			u32 m = val & 0x1fff;
			u32 n = (val >> 13) & 0x3f;
			u32 p = (val >> 19) & 0xf;

			mult = (m + 1);
			div = (n + 1) * (p + 1);
		}
	} else {
		if (val & BIT(20)) {
			/* Pass through mode */
			mult = div = 1;
		} else {
			/* F = 25Mhz * (2-od) * [(m + 2) / (n + 1)] */
			u32 m = (val >> 5) & 0x3f;
			u32 od = (val >> 4) & 0x1;
			u32 n = val & 0xf;

			mult = (2 - od) * (m + 2);
			div = n + 1;
		}
	}
	return clk_hw_register_fixed_factor(NULL, name, "clkin", 0,
			mult, div);
};

static u32 get_bit(u8 idx)
{
	return BIT(idx % 32);
}

static u32 get_reset_reg(struct aspeed_clk_gate *gate)
{
	if (gate->reset_idx < 32)
		return ASPEED_G6_RESET_CTRL;

	return ASPEED_G6_RESET_CTRL2;
}

static u32 get_clock_reg(struct aspeed_clk_gate *gate)
{
	if (gate->clock_idx < 32)
		return ASPEED_G6_CLK_STOP_CTRL;

	return ASPEED_G6_CLK_STOP_CTRL2;
}

static int aspeed_g6_clk_is_enabled(struct clk_hw *hw)
{
	struct aspeed_clk_gate *gate = to_aspeed_clk_gate(hw);
	u32 clk = get_bit(gate->clock_idx);
	u32 rst = get_bit(gate->reset_idx);
	u32 reg;
	u32 enval;

	/*
	 * If the IP is in reset, treat the clock as not enabled,
	 * this happens with some clocks such as the USB one when
	 * coming from cold reset. Without this, aspeed_clk_enable()
	 * will fail to lift the reset.
	 */
	if (gate->reset_idx >= 0) {
		regmap_read(gate->map, get_reset_reg(gate), &reg);

		if (reg & rst)
			return 0;
	}

	regmap_read(gate->map, get_clock_reg(gate), &reg);

	enval = (gate->flags & CLK_GATE_SET_TO_DISABLE) ? 0 : clk;

	return ((reg & clk) == enval) ? 1 : 0;
}

static int aspeed_g6_clk_enable(struct clk_hw *hw)
{
	struct aspeed_clk_gate *gate = to_aspeed_clk_gate(hw);
	unsigned long flags;
	u32 clk = get_bit(gate->clock_idx);
	u32 rst = get_bit(gate->reset_idx);

	spin_lock_irqsave(gate->lock, flags);

	if (aspeed_g6_clk_is_enabled(hw)) {
		spin_unlock_irqrestore(gate->lock, flags);
		return 0;
	}

	if (gate->reset_idx >= 0) {
		/* Put IP in reset */
		regmap_write(gate->map, get_reset_reg(gate), rst);
		/* Delay 100us */
		udelay(100);
	}

	/* Enable clock */
	if (gate->flags & CLK_GATE_SET_TO_DISABLE) {
		/* Clock is clear to enable, so use set to clear register */
		regmap_write(gate->map, get_clock_reg(gate) + 0x04, clk);
	} else {
		/* Clock is set to enable, so use write to set register */
		regmap_write(gate->map, get_clock_reg(gate), clk);
	}

	if (gate->reset_idx >= 0) {
		/* A delay of 10ms is specified by the ASPEED docs */
		mdelay(10);
		/* Take IP out of reset */
		regmap_write(gate->map, get_reset_reg(gate) + 0x4, rst);
	}

	spin_unlock_irqrestore(gate->lock, flags);

	return 0;
}

static void aspeed_g6_clk_disable(struct clk_hw *hw)
{
	struct aspeed_clk_gate *gate = to_aspeed_clk_gate(hw);
	unsigned long flags;
	u32 clk = get_bit(gate->clock_idx);

	spin_lock_irqsave(gate->lock, flags);

	if (gate->flags & CLK_GATE_SET_TO_DISABLE) {
		regmap_write(gate->map, get_clock_reg(gate), clk);
	} else {
		/* Use set to clear register */
		regmap_write(gate->map, get_clock_reg(gate) + 0x4, clk);
	}

	spin_unlock_irqrestore(gate->lock, flags);
}

static const struct clk_ops aspeed_g6_clk_gate_ops = {
	.enable = aspeed_g6_clk_enable,
	.disable = aspeed_g6_clk_disable,
	.is_enabled = aspeed_g6_clk_is_enabled,
};

static int aspeed_g6_reset_deassert(struct reset_controller_dev *rcdev,
				    unsigned long id)
{
	struct aspeed_reset *ar = to_aspeed_reset(rcdev);
	u32 rst = get_bit(id);
	u32 reg = id >= 32 ? ASPEED_G6_RESET_CTRL2 : ASPEED_G6_RESET_CTRL;

	/* Use set to clear register */
	return regmap_write(ar->map, reg + 0x04, rst);
}

static int aspeed_g6_reset_assert(struct reset_controller_dev *rcdev,
				  unsigned long id)
{
	struct aspeed_reset *ar = to_aspeed_reset(rcdev);
	u32 rst = get_bit(id);
	u32 reg = id >= 32 ? ASPEED_G6_RESET_CTRL2 : ASPEED_G6_RESET_CTRL;

	return regmap_write(ar->map, reg, rst);
}

static int aspeed_g6_reset_status(struct reset_controller_dev *rcdev,
				  unsigned long id)
{
	struct aspeed_reset *ar = to_aspeed_reset(rcdev);
	int ret;
	u32 val;
	u32 rst = get_bit(id);
	u32 reg = id >= 32 ? ASPEED_G6_RESET_CTRL2 : ASPEED_G6_RESET_CTRL;

	ret = regmap_read(ar->map, reg, &val);
	if (ret)
		return ret;

	return !!(val & rst);
}

static const struct reset_control_ops aspeed_g6_reset_ops = {
	.assert = aspeed_g6_reset_assert,
	.deassert = aspeed_g6_reset_deassert,
	.status = aspeed_g6_reset_status,
};

static struct clk_hw *aspeed_g6_clk_hw_register_gate(struct device *dev,
		const char *name, const char *parent_name, unsigned long flags,
		struct regmap *map, u8 clock_idx, u8 reset_idx,
		u8 clk_gate_flags, spinlock_t *lock)
{
	struct aspeed_clk_gate *gate;
	struct clk_init_data init;
	struct clk_hw *hw;
	int ret;

	gate = kzalloc(sizeof(*gate), GFP_KERNEL);
	if (!gate)
		return ERR_PTR(-ENOMEM);

	init.name = name;
	init.ops = &aspeed_g6_clk_gate_ops;
	init.flags = flags;
	init.parent_names = parent_name ? &parent_name : NULL;
	init.num_parents = parent_name ? 1 : 0;

	gate->map = map;
	gate->clock_idx = clock_idx;
	gate->reset_idx = reset_idx;
	gate->flags = clk_gate_flags;
	gate->lock = lock;
	gate->hw.init = &init;

	hw = &gate->hw;
	ret = clk_hw_register(dev, hw);
	if (ret) {
		kfree(gate);
		hw = ERR_PTR(ret);
	}

	return hw;
}

static const char *const emmc_extclk_parent_names[] = {
	"emmc_extclk_hpll_in",
	"mpll",
};

static const char * const vclk_parent_names[] = {
	"dpll",
	"d1pll",
	"hclk",
	"mclk",
};

static const char * const d1clk_parent_names[] = {
	"dpll",
	"epll",
	"usb-phy-40m",
	"gpioc6_clkin",
	"dp_phy_pll",
};

static int aspeed_g6_clk_probe(struct platform_device *pdev)
{
	struct device *dev = &pdev->dev;
	struct aspeed_reset *ar;
	struct regmap *map;
	struct clk_hw *hw;
	u32 val, rate;
	int i, ret;

	map = syscon_node_to_regmap(dev->of_node);
	if (IS_ERR(map)) {
		dev_err(dev, "no syscon regmap\n");
		return PTR_ERR(map);
	}

	ar = devm_kzalloc(dev, sizeof(*ar), GFP_KERNEL);
	if (!ar)
		return -ENOMEM;

	ar->map = map;

	ar->rcdev.owner = THIS_MODULE;
	ar->rcdev.nr_resets = 64;
	ar->rcdev.ops = &aspeed_g6_reset_ops;
	ar->rcdev.of_node = dev->of_node;

	ret = devm_reset_controller_register(dev, &ar->rcdev);
	if (ret) {
		dev_err(dev, "could not register reset controller\n");
		return ret;
	}

	/* UART clock setting */
	regmap_read(map, ASPEED_G6_GEN_UART_REF, &val);
	if (val == UART_192MHZ_R_N_VALUE){
		rate = 192000000 / 13;
		dev_err(dev, "192Mhz baud rate 921600\n");
	}
	else
		rate = 24000000 / 13;
	hw = clk_hw_register_fixed_rate(dev, "uart", NULL, 0, rate);
	if (IS_ERR(hw))
		return PTR_ERR(hw);
	aspeed_g6_clk_data->hws[ASPEED_CLK_UART] = hw;

	/* UART5 clock setting */
	rate = 24000000 / 13;
	hw = clk_hw_register_fixed_rate(dev, "uart5", NULL, 0, rate);
	if (IS_ERR(hw))
		return PTR_ERR(hw);
	aspeed_g6_clk_data->hws[ASPEED_CLK_UART5] = hw;

	/* UART6~13 clock div13 setting */
	regmap_read(map, 0x80, &val);
	if (val & BIT(31))
		rate = 24000000 / 13;
	else
		rate = 24000000;
	hw = clk_hw_register_fixed_rate(dev, "uartx", NULL, 0, rate);
	if (IS_ERR(hw))
		return PTR_ERR(hw);
	aspeed_g6_clk_data->hws[ASPEED_CLK_UARTX] = hw;

	/* EMMC ext clock */
	hw = clk_hw_register_fixed_factor(dev, "emmc_extclk_hpll_in", "hpll",
					  0, 1, 2);
	if (IS_ERR(hw))
		return PTR_ERR(hw);

	hw = clk_hw_register_mux(dev, "emmc_extclk_mux",
				 emmc_extclk_parent_names,
				 ARRAY_SIZE(emmc_extclk_parent_names), 0,
				 scu_g6_base + ASPEED_G6_CLK_SELECTION1, 11, 1,
				 0, &aspeed_g6_clk_lock);
	if (IS_ERR(hw))
		return PTR_ERR(hw);

	hw = clk_hw_register_gate(dev, "emmc_extclk_gate", "emmc_extclk_mux",
				  0, scu_g6_base + ASPEED_G6_CLK_SELECTION1,
				  15, 0, &aspeed_g6_clk_lock);
	if (IS_ERR(hw))
		return PTR_ERR(hw);

	hw = clk_hw_register_divider_table(dev, "emmc_extclk",
					   "emmc_extclk_gate", 0,
					   scu_g6_base +
						ASPEED_G6_CLK_SELECTION1, 12,
					   3, 0, ast2600_emmc_extclk_div_table,
					   &aspeed_g6_clk_lock);
	if (IS_ERR(hw))
		return PTR_ERR(hw);
	aspeed_g6_clk_data->hws[ASPEED_CLK_EMMC] = hw;

	/* SD/SDIO clock divider and gate */
	hw = clk_hw_register_gate(dev, "sd_extclk_gate", "hpll", 0,
			scu_g6_base + ASPEED_G6_CLK_SELECTION4, 31, 0,
			&aspeed_g6_clk_lock);
	if (IS_ERR(hw))
		return PTR_ERR(hw);
	hw = clk_hw_register_divider_table(dev, "sd_extclk", "sd_extclk_gate",
			0, scu_g6_base + ASPEED_G6_CLK_SELECTION4, 28, 3, 0,
			ast2600_div_table,
			&aspeed_g6_clk_lock);
	if (IS_ERR(hw))
		return PTR_ERR(hw);
	aspeed_g6_clk_data->hws[ASPEED_CLK_SDIO] = hw;

	/* MAC1/2 RMII 50MHz RCLK */
	hw = clk_hw_register_fixed_rate(dev, "mac12rclk", "hpll", 0, 50000000);
	if (IS_ERR(hw))
		return PTR_ERR(hw);

	/* MAC1/2 AHB bus clock divider */
	hw = clk_hw_register_divider_table(dev, "mac12", "hpll", 0,
			scu_g6_base + ASPEED_G6_CLK_SELECTION1, 16, 3, 0,
			ast2600_mac_div_table,
			&aspeed_g6_clk_lock);
	if (IS_ERR(hw))
		return PTR_ERR(hw);
	aspeed_g6_clk_data->hws[ASPEED_CLK_MAC12] = hw;

	/* RMII1 50MHz (RCLK) output enable */
	hw = clk_hw_register_gate(dev, "mac1rclk", "mac12rclk", 0,
			scu_g6_base + ASPEED_G6_MAC12_CLK_CTRL0, 29, 0,
			&aspeed_g6_clk_lock);
	if (IS_ERR(hw))
		return PTR_ERR(hw);
	aspeed_g6_clk_data->hws[ASPEED_CLK_MAC1RCLK] = hw;

	/* RMII2 50MHz (RCLK) output enable */
	hw = clk_hw_register_gate(dev, "mac2rclk", "mac12rclk", 0,
			scu_g6_base + ASPEED_G6_MAC12_CLK_CTRL0, 30, 0,
			&aspeed_g6_clk_lock);
	if (IS_ERR(hw))
		return PTR_ERR(hw);
	aspeed_g6_clk_data->hws[ASPEED_CLK_MAC2RCLK] = hw;

	/* MAC1/2 RMII 50MHz RCLK */
	hw = clk_hw_register_fixed_rate(dev, "mac34rclk", "hclk", 0, 50000000);
	if (IS_ERR(hw))
		return PTR_ERR(hw);

	/* MAC3/4 AHB bus clock divider */
	hw = clk_hw_register_divider_table(dev, "mac34", "hpll", 0,
			scu_g6_base + 0x310, 24, 3, 0,
			ast2600_mac_div_table,
			&aspeed_g6_clk_lock);
	if (IS_ERR(hw))
		return PTR_ERR(hw);
	aspeed_g6_clk_data->hws[ASPEED_CLK_MAC34] = hw;

	/* RMII3 50MHz (RCLK) output enable */
	hw = clk_hw_register_gate(dev, "mac3rclk", "mac34rclk", 0,
			scu_g6_base + ASPEED_G6_MAC34_CLK_CTRL0, 29, 0,
			&aspeed_g6_clk_lock);
	if (IS_ERR(hw))
		return PTR_ERR(hw);
	aspeed_g6_clk_data->hws[ASPEED_CLK_MAC3RCLK] = hw;

	/* RMII4 50MHz (RCLK) output enable */
	hw = clk_hw_register_gate(dev, "mac4rclk", "mac34rclk", 0,
			scu_g6_base + ASPEED_G6_MAC34_CLK_CTRL0, 30, 0,
			&aspeed_g6_clk_lock);
	if (IS_ERR(hw))
		return PTR_ERR(hw);
	aspeed_g6_clk_data->hws[ASPEED_CLK_MAC4RCLK] = hw;

	/* LPC Host (LHCLK) clock divider */
	hw = clk_hw_register_divider_table(dev, "lhclk", "hpll", 0,
			scu_g6_base + ASPEED_G6_CLK_SELECTION1, 20, 3, 0,
			ast2600_div_table,
			&aspeed_g6_clk_lock);
	if (IS_ERR(hw))
		return PTR_ERR(hw);
	aspeed_g6_clk_data->hws[ASPEED_CLK_LHCLK] = hw;

	/* gfx d1clk : use dp clk */
	regmap_update_bits(map, ASPEED_G6_CLK_SELECTION1, GENMASK(10, 8), BIT(10));
	/* SoC Display clock selection */
	hw = clk_hw_register_mux(dev, "d1clk", d1clk_parent_names,
			ARRAY_SIZE(d1clk_parent_names), 0,
			scu_g6_base + ASPEED_G6_CLK_SELECTION1, 8, 3, 0,
			&aspeed_g6_clk_lock);
	if (IS_ERR(hw))
		return PTR_ERR(hw);
	aspeed_g6_clk_data->hws[ASPEED_CLK_D1CLK] = hw;

	/* d1 clk div 0x308[17:15] x [14:12] - 8,7,6,5,4,3,2,1 */
	regmap_write(map, 0x308, 0x12000); /* 3x3 = 9 */

	/* P-Bus (BCLK) clock divider */
	hw = clk_hw_register_divider_table(dev, "bclk", "epll", 0,
			scu_g6_base + ASPEED_G6_CLK_SELECTION1, 20, 3, 0,
			ast2600_div_table,
			&aspeed_g6_clk_lock);
	if (IS_ERR(hw))
		return PTR_ERR(hw);
	aspeed_g6_clk_data->hws[ASPEED_CLK_BCLK] = hw;

	/* Video Capture clock selection */
	hw = clk_hw_register_mux(dev, "vclk", vclk_parent_names,
			ARRAY_SIZE(vclk_parent_names), 0,
			scu_g6_base + ASPEED_G6_CLK_SELECTION2, 12, 3, 0,
			&aspeed_g6_clk_lock);
	if (IS_ERR(hw))
		return PTR_ERR(hw);
	aspeed_g6_clk_data->hws[ASPEED_CLK_VCLK] = hw;

	/* Video Engine clock divider */
	hw = clk_hw_register_divider_table(dev, "eclk", NULL, 0,
			scu_g6_base + ASPEED_G6_CLK_SELECTION1, 28, 3, 0,
			ast2600_eclk_div_table,
			&aspeed_g6_clk_lock);
	if (IS_ERR(hw))
		return PTR_ERR(hw);
	aspeed_g6_clk_data->hws[ASPEED_CLK_ECLK] = hw;

	for (i = 0; i < ARRAY_SIZE(aspeed_g6_gates); i++) {
		const struct aspeed_gate_data *gd = &aspeed_g6_gates[i];
		u32 gate_flags;

		if (!gd->name)
			continue;

		/*
		 * Special case: the USB port 1 clock (bit 14) is always
		 * working the opposite way from the other ones.
		 */
		gate_flags = (gd->clock_idx == 14) ? 0 : CLK_GATE_SET_TO_DISABLE;
		hw = aspeed_g6_clk_hw_register_gate(dev,
				gd->name,
				gd->parent_name,
				gd->flags,
				map,
				gd->clock_idx,
				gd->reset_idx,
				gate_flags,
				&aspeed_g6_clk_lock);
		if (IS_ERR(hw))
			return PTR_ERR(hw);
		aspeed_g6_clk_data->hws[i] = hw;
	}

	return 0;
};

static const struct of_device_id aspeed_g6_clk_dt_ids[] = {
	{ .compatible = "aspeed,ast2600-scu" },
	{ }
};

static struct platform_driver aspeed_g6_clk_driver = {
	.probe  = aspeed_g6_clk_probe,
	.driver = {
		.name = "ast2600-clk",
		.of_match_table = aspeed_g6_clk_dt_ids,
		.suppress_bind_attrs = true,
	},
};
builtin_platform_driver(aspeed_g6_clk_driver);

static const u32 ast2600_a0_axi_ahb_div_table[] = {
	2, 2, 3, 5,
};

static const u32 ast2600_a1_axi_ahb_div0_tbl[] = {
	3, 2, 3, 4,
};

static const u32 ast2600_a1_axi_ahb_div1_tbl[] = {
	3, 4, 6, 8,
};

static const u32 ast2600_a1_axi_ahb200_tbl[] = {
	3, 4, 3, 4, 2, 2, 2, 2,
};

static void __init aspeed_g6_cc(struct regmap *map)
{
	struct clk_hw *hw;
	u32 val, div, divbits, axi_div, ahb_div;

	clk_hw_register_fixed_rate(NULL, "clkin", NULL, 0, 25000000);

	/*
	 * High-speed PLL clock derived from the crystal. This the CPU clock,
	 * and we assume that it is enabled
	 */
	regmap_read(map, ASPEED_HPLL_PARAM, &val);
	aspeed_g6_clk_data->hws[ASPEED_CLK_HPLL] = ast2600_calc_pll("hpll", val);

	regmap_read(map, ASPEED_MPLL_PARAM, &val);
	aspeed_g6_clk_data->hws[ASPEED_CLK_MPLL] = ast2600_calc_pll("mpll", val);

	regmap_read(map, ASPEED_DPLL_PARAM, &val);
	aspeed_g6_clk_data->hws[ASPEED_CLK_DPLL] = ast2600_calc_pll("dpll", val);

	regmap_read(map, ASPEED_EPLL_PARAM, &val);
	aspeed_g6_clk_data->hws[ASPEED_CLK_EPLL] = ast2600_calc_pll("epll", val);

	regmap_read(map, ASPEED_APLL_PARAM, &val);
	aspeed_g6_clk_data->hws[ASPEED_CLK_APLL] = ast2600_calc_apll("apll", val);

	/* Strap bits 12:11 define the AXI/AHB clock frequency ratio (aka HCLK)*/
	regmap_read(map, ASPEED_G6_STRAP1, &val);
	if (val & BIT(16))
		axi_div = 1;
	else
		axi_div = 2;

	divbits = (val >> 11) & 0x3;
	if (soc_rev >= 1) {
		if (!divbits) {
			ahb_div = ast2600_a1_axi_ahb200_tbl[(val >> 8) & 0x3];
			if (val & BIT(16))
				ahb_div *= 2;
		} else {
			if (val & BIT(16))
				ahb_div = ast2600_a1_axi_ahb_div1_tbl[divbits];
			else
				ahb_div = ast2600_a1_axi_ahb_div0_tbl[divbits];
		}
	} else {
		ahb_div = ast2600_a0_axi_ahb_div_table[(val >> 11) & 0x3];
	}

	hw = clk_hw_register_fixed_factor(NULL, "ahb", "hpll", 0, 1, axi_div * ahb_div);
	aspeed_g6_clk_data->hws[ASPEED_CLK_AHB] = hw;

	regmap_read(map, ASPEED_G6_CLK_SELECTION1, &val);
	val = (val >> 23) & 0x7;
	div = 4 * (val + 1);
	hw = clk_hw_register_fixed_factor(NULL, "apb1", "hpll", 0, 1, div);
	aspeed_g6_clk_data->hws[ASPEED_CLK_APB1] = hw;

	regmap_read(map, ASPEED_G6_CLK_SELECTION4, &val);
	val = (val >> 9) & 0x7;
	div = 2 * (val + 1);
	hw = clk_hw_register_fixed_factor(NULL, "apb2", "ahb", 0, 1, div);
	aspeed_g6_clk_data->hws[ASPEED_CLK_APB2] = hw;

	/* USB 2.0 port1 phy 40MHz clock */
	hw = clk_hw_register_fixed_rate(NULL, "usb-phy-40m", NULL, 0, 40000000);
	aspeed_g6_clk_data->hws[ASPEED_CLK_USBPHY_40M] = hw;

<<<<<<< HEAD
	/* i3c clock source */
	regmap_read(map, ASPEED_G6_CLK_SELECTION5, &val);
	if(val & BIT(31)) {
		val = (val >> 28) & 0x7;
		if(val)
			div = val + 1;
		else
			div = val + 2;
		hw = clk_hw_register_fixed_factor(NULL, "i3cclk", "apll", 0, 1, div);
	} else {
		hw = clk_hw_register_fixed_factor(NULL, "i3cclk", "ahb", 0, 1, 1);
	}
=======
	/* i3c clock: source from apll, divide by 8 */
	regmap_update_bits(map, ASPEED_G6_CLK_SELECTION5,
			   I3C_CLK_SELECTION | APLL_DIV_SELECTION,
			   I3C_CLK_SELECT_APLL_DIV | APLL_DIV_8);

	hw = clk_hw_register_fixed_factor(NULL, "i3cclk", "apll", 0, 1, 8);
>>>>>>> 1ac953df
	aspeed_g6_clk_data->hws[ASPEED_CLK_I3C] = hw;
};

static void __init aspeed_g6_cc_init(struct device_node *np)
{
	struct regmap *map;
	struct mac_delay_config mac_cfg;
	union mac_delay_1g reg_1g;
	union mac_delay_100_10 reg_100, reg_10;
	int ret;
	int i;

	scu_g6_base = of_iomap(np, 0);
	if (!scu_g6_base)
		return;

	soc_rev = (readl(scu_g6_base + ASPEED_G6_SILICON_REV) & CHIP_REVISION_ID) >> 16;

	aspeed_g6_clk_data = kzalloc(struct_size(aspeed_g6_clk_data, hws,
				      ASPEED_G6_NUM_CLKS), GFP_KERNEL);
	if (!aspeed_g6_clk_data)
		return;

	/*
	 * This way all clocks fetched before the platform device probes,
	 * except those we assign here for early use, will be deferred.
	 */
	for (i = 0; i < ASPEED_G6_NUM_CLKS; i++)
		aspeed_g6_clk_data->hws[i] = ERR_PTR(-EPROBE_DEFER);

	/*
	 * We check that the regmap works on this very first access,
	 * but as this is an MMIO-backed regmap, subsequent regmap
	 * access is not going to fail and we skip error checks from
	 * this point.
	 */
	map = syscon_node_to_regmap(np);
	if (IS_ERR(map)) {
		pr_err("no syscon regmap\n");
		return;
	}

	/* fixed settings for RGMII/RMII clock generator */
	/* MAC1/2 RGMII 125MHz = EPLL / 8 */
	regmap_update_bits(map, ASPEED_G6_CLK_SELECTION2, GENMASK(23, 20),
			   (0x7 << 20));

	/* MAC3/4 RMII 50MHz = HCLK / 4 */
	regmap_update_bits(map, ASPEED_G6_CLK_SELECTION4, GENMASK(18, 16),
			   (0x3 << 16));

	/*
	 * BIT[31]: MAC1/2 RGMII 125M source = internal PLL
	 * BIT[28]: RGMIICK pad direction = output
	 */
	regmap_write(map, ASPEED_G6_MAC12_CLK_CTRL0,
		     BIT(31) | BIT(28) | ASPEED_G6_DEF_MAC12_DELAY_1G);
	regmap_write(map, ASPEED_G6_MAC12_CLK_CTRL1,
		     ASPEED_G6_DEF_MAC12_DELAY_100M);
	regmap_write(map, ASPEED_G6_MAC12_CLK_CTRL2,
		     ASPEED_G6_DEF_MAC12_DELAY_10M);

	/* MAC3/4 RGMII 125M source = RGMIICK pad */
	regmap_write(map, ASPEED_G6_MAC34_CLK_CTRL0,
		     ASPEED_G6_DEF_MAC34_DELAY_1G);
	regmap_write(map, ASPEED_G6_MAC34_CLK_CTRL1,
		     ASPEED_G6_DEF_MAC34_DELAY_100M);
	regmap_write(map, ASPEED_G6_MAC34_CLK_CTRL2,
		     ASPEED_G6_DEF_MAC34_DELAY_10M);

	/* MAC3/4 default pad driving strength */
	regmap_write(map, ASPEED_G6_MAC34_DRIVING_CTRL, 0x0000000a);

	regmap_read(map, ASPEED_G6_MAC12_CLK_CTRL0, &reg_1g.w);
	regmap_read(map, ASPEED_G6_MAC12_CLK_CTRL1, &reg_100.w);
	regmap_read(map, ASPEED_G6_MAC12_CLK_CTRL2, &reg_10.w);
	ret = of_property_read_u32_array(np, "mac0-clk-delay", (u32 *)&mac_cfg, 6);
	if (!ret) {
		reg_1g.b.tx_delay_1 = mac_cfg.tx_delay_1000;
		reg_1g.b.rx_delay_1 = mac_cfg.rx_delay_1000;
		reg_100.b.tx_delay_1 = mac_cfg.tx_delay_100;
		reg_100.b.rx_delay_1 = mac_cfg.rx_delay_100;
		reg_10.b.tx_delay_1 = mac_cfg.tx_delay_10;
		reg_10.b.rx_delay_1 = mac_cfg.rx_delay_10;
	}
	ret = of_property_read_u32_array(np, "mac1-clk-delay", (u32 *)&mac_cfg, 6);
	if (!ret) {
		reg_1g.b.tx_delay_2 = mac_cfg.tx_delay_1000;
		reg_1g.b.rx_delay_2 = mac_cfg.rx_delay_1000;
		reg_100.b.tx_delay_2 = mac_cfg.tx_delay_100;
		reg_100.b.rx_delay_2 = mac_cfg.rx_delay_100;
		reg_10.b.tx_delay_2 = mac_cfg.tx_delay_10;
		reg_10.b.rx_delay_2 = mac_cfg.rx_delay_10;
	}
	regmap_write(map, ASPEED_G6_MAC12_CLK_CTRL0, reg_1g.w);
	regmap_write(map, ASPEED_G6_MAC12_CLK_CTRL1, reg_100.w);
	regmap_write(map, ASPEED_G6_MAC12_CLK_CTRL2, reg_10.w);

	regmap_read(map, ASPEED_G6_MAC34_CLK_CTRL0, &reg_1g.w);
	regmap_read(map, ASPEED_G6_MAC34_CLK_CTRL1, &reg_100.w);
	regmap_read(map, ASPEED_G6_MAC34_CLK_CTRL2, &reg_10.w);
	ret = of_property_read_u32_array(np, "mac2-clk-delay", (u32 *)&mac_cfg, 6);
	if (!ret) {
		reg_1g.b.tx_delay_1 = mac_cfg.tx_delay_1000;
		reg_1g.b.rx_delay_1 = mac_cfg.rx_delay_1000;
		reg_100.b.tx_delay_1 = mac_cfg.tx_delay_100;
		reg_100.b.rx_delay_1 = mac_cfg.rx_delay_100;
		reg_10.b.tx_delay_1 = mac_cfg.tx_delay_10;
		reg_10.b.rx_delay_1 = mac_cfg.rx_delay_10;
	}
	ret = of_property_read_u32_array(np, "mac3-clk-delay", (u32 *)&mac_cfg, 6);
	if (!ret) {
		reg_1g.b.tx_delay_2 = mac_cfg.tx_delay_1000;
		reg_1g.b.rx_delay_2 = mac_cfg.rx_delay_1000;
		reg_100.b.tx_delay_2 = mac_cfg.tx_delay_100;
		reg_100.b.rx_delay_2 = mac_cfg.rx_delay_100;
		reg_10.b.tx_delay_2 = mac_cfg.tx_delay_10;
		reg_10.b.rx_delay_2 = mac_cfg.rx_delay_10;
	}
	regmap_write(map, ASPEED_G6_MAC34_CLK_CTRL0, reg_1g.w);
	regmap_write(map, ASPEED_G6_MAC34_CLK_CTRL1, reg_100.w);
	regmap_write(map, ASPEED_G6_MAC34_CLK_CTRL2, reg_10.w);

	aspeed_g6_cc(map);
	aspeed_g6_clk_data->num = ASPEED_G6_NUM_CLKS;
	ret = of_clk_add_hw_provider(np, of_clk_hw_onecell_get, aspeed_g6_clk_data);
	if (ret)
		pr_err("failed to add DT provider: %d\n", ret);
};
CLK_OF_DECLARE_DRIVER(aspeed_cc_g6, "aspeed,ast2600-scu", aspeed_g6_cc_init);<|MERGE_RESOLUTION|>--- conflicted
+++ resolved
@@ -15,15 +15,7 @@
 
 #include "clk-aspeed.h"
 
-<<<<<<< HEAD
 #define ASPEED_G6_NUM_CLKS		ASPEED_CLK_MAX
-=======
-/*
- * This includes the gates (configured from aspeed_g6_gates), plus the
- * explicitly-configured clocks (ASPEED_CLK_HPLL and up).
- */
-#define ASPEED_G6_NUM_CLKS		72
->>>>>>> 1ac953df
 
 #define ASPEED_G6_SILICON_REV		0x014
 #define CHIP_REVISION_ID			GENMASK(23, 16)
@@ -41,7 +33,6 @@
 #define ASPEED_G6_CLK_SELECTION2	0x304
 #define ASPEED_G6_CLK_SELECTION4	0x310
 #define ASPEED_G6_CLK_SELECTION5	0x314
-<<<<<<< HEAD
 
 #define ASPEED_G6_MAC12_CLK_CTRL0	0x340
 #define ASPEED_G6_MAC12_CLK_CTRL1	0x348
@@ -59,7 +50,6 @@
 #define ASPEED_G6_DEF_MAC34_DELAY_1G	0x00104208
 #define ASPEED_G6_DEF_MAC34_DELAY_100M	0x00104208
 #define ASPEED_G6_DEF_MAC34_DELAY_10M	0x00104208
-=======
 #define   I3C_CLK_SELECTION_SHIFT	31
 #define   I3C_CLK_SELECTION		BIT(31)
 #define     I3C_CLK_SELECT_HCLK		(0 << I3C_CLK_SELECTION_SHIFT)
@@ -73,7 +63,6 @@
 #define     APLL_DIV_6			(0b101 << APLL_DIV_SELECTION_SHIFT)
 #define     APLL_DIV_7			(0b110 << APLL_DIV_SELECTION_SHIFT)
 #define     APLL_DIV_8			(0b111 << APLL_DIV_SELECTION_SHIFT)
->>>>>>> 1ac953df
 
 #define ASPEED_HPLL_PARAM		0x200
 #define ASPEED_APLL_PARAM		0x210
@@ -199,7 +188,6 @@
 	[ASPEED_CLK_GATE_LHCCLK]	= { 37, -1, "lhclk-gate",	"lhclk", 0 },	/* LPC master/LPC+ */
 	/* Reserved 38 RSA: no longer used */
 	/* Reserved 39 */
-<<<<<<< HEAD
 	[ASPEED_CLK_GATE_I3C0CLK]	= { 40,  40, "i3c0clk-gate",	"i3cclk", 0 },	/* I3C0 */
 	[ASPEED_CLK_GATE_I3C1CLK]	= { 41,  41, "i3c1clk-gate",	"i3cclk", 0 },	/* I3C1 */
 	[ASPEED_CLK_GATE_I3C2CLK]	= { 42,  42, "i3c2clk-gate",	"i3cclk", 0 },	/* I3C2 */
@@ -208,15 +196,6 @@
 	[ASPEED_CLK_GATE_I3C5CLK]	= { 45,  45, "i3c5clk-gate",	"i3cclk", 0 },	/* I3C5 */
 	[ASPEED_CLK_GATE_I3C6CLK]	= { 46,  46, "i3c6clk-gate",	"i3cclk", 0 },	/* I3C6 */
 	[ASPEED_CLK_GATE_I3C7CLK]	= { 47,  47, "i3c7clk-gate",	"i3cclk", 0 },	/* I3C7 */
-=======
-	[ASPEED_CLK_GATE_I3C0CLK]	= { 40,  40, "i3c0clk-gate",	"i3cclk", 0 }, /* I3C0 */
-	[ASPEED_CLK_GATE_I3C1CLK]	= { 41,  41, "i3c1clk-gate",	"i3cclk", 0 }, /* I3C1 */
-	[ASPEED_CLK_GATE_I3C2CLK]	= { 42,  42, "i3c2clk-gate",	"i3cclk", 0 }, /* I3C2 */
-	[ASPEED_CLK_GATE_I3C3CLK]	= { 43,  43, "i3c3clk-gate",	"i3cclk", 0 }, /* I3C3 */
-	[ASPEED_CLK_GATE_I3C4CLK]	= { 44,  44, "i3c4clk-gate",	"i3cclk", 0 }, /* I3C4 */
-	[ASPEED_CLK_GATE_I3C5CLK]	= { 45,  45, "i3c5clk-gate",	"i3cclk", 0 }, /* I3C5 */
-	/* Reserved: 46 & 47 */
->>>>>>> 1ac953df
 	[ASPEED_CLK_GATE_UART1CLK]	= { 48,  -1, "uart1clk-gate",	"uart",	 0 },	/* UART1 */
 	[ASPEED_CLK_GATE_UART2CLK]	= { 49,  -1, "uart2clk-gate",	"uart",	 0 },	/* UART2 */
 	[ASPEED_CLK_GATE_UART3CLK]	= { 50,  -1, "uart3clk-gate",	"uart",  0 },	/* UART3 */
@@ -897,7 +876,6 @@
 	hw = clk_hw_register_fixed_rate(NULL, "usb-phy-40m", NULL, 0, 40000000);
 	aspeed_g6_clk_data->hws[ASPEED_CLK_USBPHY_40M] = hw;
 
-<<<<<<< HEAD
 	/* i3c clock source */
 	regmap_read(map, ASPEED_G6_CLK_SELECTION5, &val);
 	if(val & BIT(31)) {
@@ -910,14 +888,6 @@
 	} else {
 		hw = clk_hw_register_fixed_factor(NULL, "i3cclk", "ahb", 0, 1, 1);
 	}
-=======
-	/* i3c clock: source from apll, divide by 8 */
-	regmap_update_bits(map, ASPEED_G6_CLK_SELECTION5,
-			   I3C_CLK_SELECTION | APLL_DIV_SELECTION,
-			   I3C_CLK_SELECT_APLL_DIV | APLL_DIV_8);
-
-	hw = clk_hw_register_fixed_factor(NULL, "i3cclk", "apll", 0, 1, 8);
->>>>>>> 1ac953df
 	aspeed_g6_clk_data->hws[ASPEED_CLK_I3C] = hw;
 };
 
