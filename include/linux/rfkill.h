--- conflicted
+++ resolved
@@ -98,9 +98,7 @@
 #undef RFKILL_STATE_SOFT_BLOCKED
 #undef RFKILL_STATE_UNBLOCKED
 #undef RFKILL_STATE_HARD_BLOCKED
-<<<<<<< HEAD
-
-#include <linux/types.h>
+
 #include <linux/kernel.h>
 #include <linux/list.h>
 #include <linux/mutex.h>
@@ -153,61 +151,6 @@
 					  const struct rfkill_ops *ops,
 					  void *ops_data);
 
-=======
-
-#include <linux/kernel.h>
-#include <linux/list.h>
-#include <linux/mutex.h>
-#include <linux/device.h>
-#include <linux/leds.h>
-#include <linux/err.h>
-
-/* this is opaque */
-struct rfkill;
-
-/**
- * struct rfkill_ops - rfkill driver methods
- *
- * @poll: poll the rfkill block state(s) -- only assign this method
- *	when you need polling. When called, simply call one of the
- *	rfkill_set{,_hw,_sw}_state family of functions. If the hw
- *	is getting unblocked you need to take into account the return
- *	value of those functions to make sure the software block is
- *	properly used.
- * @query: query the rfkill block state(s) and call exactly one of the
- *	rfkill_set{,_hw,_sw}_state family of functions. Assign this
- *	method if input events can cause hardware state changes to make
- *	the rfkill core query your driver before setting a requested
- *	block.
- * @set_block: turn the transmitter on (blocked == false) or off
- *	(blocked == true) -- ignore and return 0 when hard blocked.
- *	This callback must be assigned.
- */
-struct rfkill_ops {
-	void	(*poll)(struct rfkill *rfkill, void *data);
-	void	(*query)(struct rfkill *rfkill, void *data);
-	int	(*set_block)(void *data, bool blocked);
-};
-
-#if defined(CONFIG_RFKILL) || defined(CONFIG_RFKILL_MODULE)
-/**
- * rfkill_alloc - allocate rfkill structure
- * @name: name of the struct -- the string is not copied internally
- * @parent: device that has rf switch on it
- * @type: type of the switch (RFKILL_TYPE_*)
- * @ops: rfkill methods
- * @ops_data: data passed to each method
- *
- * This function should be called by the transmitter driver to allocate an
- * rfkill structure. Returns %NULL on failure.
- */
-struct rfkill * __must_check rfkill_alloc(const char *name,
-					  struct device *parent,
-					  const enum rfkill_type type,
-					  const struct rfkill_ops *ops,
-					  void *ops_data);
-
->>>>>>> 80ffb3cc
 /**
  * rfkill_register - Register a rfkill structure.
  * @rfkill: rfkill structure to be registered
@@ -261,7 +204,6 @@
  * Destroys the rfkill structure.
  */
 void rfkill_destroy(struct rfkill *rfkill);
-<<<<<<< HEAD
 
 /**
  * rfkill_set_hw_state - Set the internal rfkill hardware block state
@@ -282,7 +224,7 @@
  * should be blocked) so that drivers need not keep track of the soft
  * block state -- which they might not be able to.
  */
-bool __must_check rfkill_set_hw_state(struct rfkill *rfkill, bool blocked);
+bool rfkill_set_hw_state(struct rfkill *rfkill, bool blocked);
 
 /**
  * rfkill_set_sw_state - Set the internal rfkill software block state
@@ -338,84 +280,6 @@
  *
  * @rfkill: rfkill struct to query
  */
-=======
-
-/**
- * rfkill_set_hw_state - Set the internal rfkill hardware block state
- * @rfkill: pointer to the rfkill class to modify.
- * @state: the current hardware block state to set
- *
- * rfkill drivers that get events when the hard-blocked state changes
- * use this function to notify the rfkill core (and through that also
- * userspace) of the current state.  They should also use this after
- * resume if the state could have changed.
- *
- * You need not (but may) call this function if poll_state is assigned.
- *
- * This function can be called in any context, even from within rfkill
- * callbacks.
- *
- * The function returns the combined block state (true if transmitter
- * should be blocked) so that drivers need not keep track of the soft
- * block state -- which they might not be able to.
- */
-bool rfkill_set_hw_state(struct rfkill *rfkill, bool blocked);
-
-/**
- * rfkill_set_sw_state - Set the internal rfkill software block state
- * @rfkill: pointer to the rfkill class to modify.
- * @state: the current software block state to set
- *
- * rfkill drivers that get events when the soft-blocked state changes
- * (yes, some platforms directly act on input but allow changing again)
- * use this function to notify the rfkill core (and through that also
- * userspace) of the current state.
- *
- * Drivers should also call this function after resume if the state has
- * been changed by the user.  This only makes sense for "persistent"
- * devices (see rfkill_init_sw_state()).
- *
- * This function can be called in any context, even from within rfkill
- * callbacks.
- *
- * The function returns the combined block state (true if transmitter
- * should be blocked).
- */
-bool rfkill_set_sw_state(struct rfkill *rfkill, bool blocked);
-
-/**
- * rfkill_init_sw_state - Initialize persistent software block state
- * @rfkill: pointer to the rfkill class to modify.
- * @state: the current software block state to set
- *
- * rfkill drivers that preserve their software block state over power off
- * use this function to notify the rfkill core (and through that also
- * userspace) of their initial state.  It should only be used before
- * registration.
- *
- * In addition, it marks the device as "persistent", an attribute which
- * can be read by userspace.  Persistent devices are expected to preserve
- * their own state when suspended.
- */
-void rfkill_init_sw_state(struct rfkill *rfkill, bool blocked);
-
-/**
- * rfkill_set_states - Set the internal rfkill block states
- * @rfkill: pointer to the rfkill class to modify.
- * @sw: the current software block state to set
- * @hw: the current hardware block state to set
- *
- * This function can be called in any context, even from within rfkill
- * callbacks.
- */
-void rfkill_set_states(struct rfkill *rfkill, bool sw, bool hw);
-
-/**
- * rfkill_blocked - query rfkill block
- *
- * @rfkill: rfkill struct to query
- */
->>>>>>> 80ffb3cc
 bool rfkill_blocked(struct rfkill *rfkill);
 #else /* !RFKILL */
 static inline struct rfkill * __must_check
