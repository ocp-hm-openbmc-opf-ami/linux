// SPDX-License-Identifier: GPL-2.0-only
/*
 * Copyright (C) 2011, Red Hat Inc, Arnaldo Carvalho de Melo <acme@redhat.com>
 *
 * Parts came from builtin-{top,stat,record}.c, see those files for further
 * copyright notes.
 */

#include <byteswap.h>
#include <errno.h>
#include <inttypes.h>
#include <linux/bitops.h>
#include <api/fs/fs.h>
#include <api/fs/tracing_path.h>
#include <traceevent/event-parse.h>
#include <linux/hw_breakpoint.h>
#include <linux/perf_event.h>
#include <linux/compiler.h>
#include <linux/err.h>
#include <linux/zalloc.h>
#include <sys/ioctl.h>
#include <sys/resource.h>
#include <sys/types.h>
#include <dirent.h>
#include <stdlib.h>
#include <perf/evsel.h>
#include "asm/bug.h"
#include "bpf_counter.h"
#include "callchain.h"
#include "cgroup.h"
#include "counts.h"
#include "event.h"
#include "evsel.h"
#include "util/env.h"
#include "util/evsel_config.h"
#include "util/evsel_fprintf.h"
#include "evlist.h"
#include <perf/cpumap.h>
#include "thread_map.h"
#include "target.h"
#include "perf_regs.h"
#include "record.h"
#include "debug.h"
#include "trace-event.h"
#include "stat.h"
#include "string2.h"
#include "memswap.h"
#include "util.h"
#include "hashmap.h"
#include "pmu-hybrid.h"
#include "../perf-sys.h"
#include "util/parse-branch-options.h"
#include <internal/xyarray.h>
#include <internal/lib.h>

#include <linux/ctype.h>

struct perf_missing_features perf_missing_features;

static clockid_t clockid;

static int evsel__no_extra_init(struct evsel *evsel __maybe_unused)
{
	return 0;
}

void __weak test_attr__ready(void) { }

static void evsel__no_extra_fini(struct evsel *evsel __maybe_unused)
{
}

static struct {
	size_t	size;
	int	(*init)(struct evsel *evsel);
	void	(*fini)(struct evsel *evsel);
} perf_evsel__object = {
	.size = sizeof(struct evsel),
	.init = evsel__no_extra_init,
	.fini = evsel__no_extra_fini,
};

int evsel__object_config(size_t object_size, int (*init)(struct evsel *evsel),
			 void (*fini)(struct evsel *evsel))
{

	if (object_size == 0)
		goto set_methods;

	if (perf_evsel__object.size > object_size)
		return -EINVAL;

	perf_evsel__object.size = object_size;

set_methods:
	if (init != NULL)
		perf_evsel__object.init = init;

	if (fini != NULL)
		perf_evsel__object.fini = fini;

	return 0;
}

#define FD(e, x, y) (*(int *)xyarray__entry(e->core.fd, x, y))

int __evsel__sample_size(u64 sample_type)
{
	u64 mask = sample_type & PERF_SAMPLE_MASK;
	int size = 0;
	int i;

	for (i = 0; i < 64; i++) {
		if (mask & (1ULL << i))
			size++;
	}

	size *= sizeof(u64);

	return size;
}

/**
 * __perf_evsel__calc_id_pos - calculate id_pos.
 * @sample_type: sample type
 *
 * This function returns the position of the event id (PERF_SAMPLE_ID or
 * PERF_SAMPLE_IDENTIFIER) in a sample event i.e. in the array of struct
 * perf_record_sample.
 */
static int __perf_evsel__calc_id_pos(u64 sample_type)
{
	int idx = 0;

	if (sample_type & PERF_SAMPLE_IDENTIFIER)
		return 0;

	if (!(sample_type & PERF_SAMPLE_ID))
		return -1;

	if (sample_type & PERF_SAMPLE_IP)
		idx += 1;

	if (sample_type & PERF_SAMPLE_TID)
		idx += 1;

	if (sample_type & PERF_SAMPLE_TIME)
		idx += 1;

	if (sample_type & PERF_SAMPLE_ADDR)
		idx += 1;

	return idx;
}

/**
 * __perf_evsel__calc_is_pos - calculate is_pos.
 * @sample_type: sample type
 *
 * This function returns the position (counting backwards) of the event id
 * (PERF_SAMPLE_ID or PERF_SAMPLE_IDENTIFIER) in a non-sample event i.e. if
 * sample_id_all is used there is an id sample appended to non-sample events.
 */
static int __perf_evsel__calc_is_pos(u64 sample_type)
{
	int idx = 1;

	if (sample_type & PERF_SAMPLE_IDENTIFIER)
		return 1;

	if (!(sample_type & PERF_SAMPLE_ID))
		return -1;

	if (sample_type & PERF_SAMPLE_CPU)
		idx += 1;

	if (sample_type & PERF_SAMPLE_STREAM_ID)
		idx += 1;

	return idx;
}

void evsel__calc_id_pos(struct evsel *evsel)
{
	evsel->id_pos = __perf_evsel__calc_id_pos(evsel->core.attr.sample_type);
	evsel->is_pos = __perf_evsel__calc_is_pos(evsel->core.attr.sample_type);
}

void __evsel__set_sample_bit(struct evsel *evsel,
				  enum perf_event_sample_format bit)
{
	if (!(evsel->core.attr.sample_type & bit)) {
		evsel->core.attr.sample_type |= bit;
		evsel->sample_size += sizeof(u64);
		evsel__calc_id_pos(evsel);
	}
}

void __evsel__reset_sample_bit(struct evsel *evsel,
				    enum perf_event_sample_format bit)
{
	if (evsel->core.attr.sample_type & bit) {
		evsel->core.attr.sample_type &= ~bit;
		evsel->sample_size -= sizeof(u64);
		evsel__calc_id_pos(evsel);
	}
}

void evsel__set_sample_id(struct evsel *evsel,
			       bool can_sample_identifier)
{
	if (can_sample_identifier) {
		evsel__reset_sample_bit(evsel, ID);
		evsel__set_sample_bit(evsel, IDENTIFIER);
	} else {
		evsel__set_sample_bit(evsel, ID);
	}
	evsel->core.attr.read_format |= PERF_FORMAT_ID;
}

/**
 * evsel__is_function_event - Return whether given evsel is a function
 * trace event
 *
 * @evsel - evsel selector to be tested
 *
 * Return %true if event is function trace event
 */
bool evsel__is_function_event(struct evsel *evsel)
{
#define FUNCTION_EVENT "ftrace:function"

	return evsel->name &&
	       !strncmp(FUNCTION_EVENT, evsel->name, sizeof(FUNCTION_EVENT));

#undef FUNCTION_EVENT
}

void evsel__init(struct evsel *evsel,
		 struct perf_event_attr *attr, int idx)
{
	perf_evsel__init(&evsel->core, attr, idx);
	evsel->tracking	   = !idx;
	evsel->unit	   = strdup("");
	evsel->scale	   = 1.0;
	evsel->max_events  = ULONG_MAX;
	evsel->evlist	   = NULL;
	evsel->bpf_obj	   = NULL;
	evsel->bpf_fd	   = -1;
	INIT_LIST_HEAD(&evsel->config_terms);
	INIT_LIST_HEAD(&evsel->bpf_counter_list);
	perf_evsel__object.init(evsel);
	evsel->sample_size = __evsel__sample_size(attr->sample_type);
	evsel__calc_id_pos(evsel);
	evsel->cmdline_group_boundary = false;
	evsel->metric_expr   = NULL;
	evsel->metric_name   = NULL;
	evsel->metric_events = NULL;
	evsel->per_pkg_mask  = NULL;
	evsel->collect_stat  = false;
	evsel->pmu_name      = NULL;
}

struct evsel *evsel__new_idx(struct perf_event_attr *attr, int idx)
{
	struct evsel *evsel = zalloc(perf_evsel__object.size);

	if (!evsel)
		return NULL;
	evsel__init(evsel, attr, idx);

	if (evsel__is_bpf_output(evsel)) {
		evsel->core.attr.sample_type |= (PERF_SAMPLE_RAW | PERF_SAMPLE_TIME |
					    PERF_SAMPLE_CPU | PERF_SAMPLE_PERIOD),
		evsel->core.attr.sample_period = 1;
	}

	if (evsel__is_clock(evsel)) {
		free((char *)evsel->unit);
		evsel->unit = strdup("msec");
		evsel->scale = 1e-6;
	}

	return evsel;
}

static bool perf_event_can_profile_kernel(void)
{
	return perf_event_paranoid_check(1);
}

struct evsel *evsel__new_cycles(bool precise __maybe_unused, __u32 type, __u64 config)
{
	struct perf_event_attr attr = {
		.type	= type,
		.config	= config,
		.exclude_kernel	= !perf_event_can_profile_kernel(),
	};
	struct evsel *evsel;

	event_attr_init(&attr);

	/*
	 * Now let the usual logic to set up the perf_event_attr defaults
	 * to kick in when we return and before perf_evsel__open() is called.
	 */
	evsel = evsel__new(&attr);
	if (evsel == NULL)
		goto out;

	arch_evsel__fixup_new_cycles(&evsel->core.attr);

	evsel->precise_max = true;

	/* use asprintf() because free(evsel) assumes name is allocated */
	if (asprintf(&evsel->name, "cycles%s%s%.*s",
		     (attr.precise_ip || attr.exclude_kernel) ? ":" : "",
		     attr.exclude_kernel ? "u" : "",
		     attr.precise_ip ? attr.precise_ip + 1 : 0, "ppp") < 0)
		goto error_free;
out:
	return evsel;
error_free:
	evsel__delete(evsel);
	evsel = NULL;
	goto out;
}

int copy_config_terms(struct list_head *dst, struct list_head *src)
{
	struct evsel_config_term *pos, *tmp;

	list_for_each_entry(pos, src, list) {
		tmp = malloc(sizeof(*tmp));
		if (tmp == NULL)
			return -ENOMEM;

		*tmp = *pos;
		if (tmp->free_str) {
			tmp->val.str = strdup(pos->val.str);
			if (tmp->val.str == NULL) {
				free(tmp);
				return -ENOMEM;
			}
		}
		list_add_tail(&tmp->list, dst);
	}
	return 0;
}

static int evsel__copy_config_terms(struct evsel *dst, struct evsel *src)
{
	return copy_config_terms(&dst->config_terms, &src->config_terms);
}

/**
 * evsel__clone - create a new evsel copied from @orig
 * @orig: original evsel
 *
 * The assumption is that @orig is not configured nor opened yet.
 * So we only care about the attributes that can be set while it's parsed.
 */
struct evsel *evsel__clone(struct evsel *orig)
{
	struct evsel *evsel;

	BUG_ON(orig->core.fd);
	BUG_ON(orig->counts);
	BUG_ON(orig->priv);
	BUG_ON(orig->per_pkg_mask);

	/* cannot handle BPF objects for now */
	if (orig->bpf_obj)
		return NULL;

	evsel = evsel__new(&orig->core.attr);
	if (evsel == NULL)
		return NULL;

	evsel->core.cpus = perf_cpu_map__get(orig->core.cpus);
	evsel->core.own_cpus = perf_cpu_map__get(orig->core.own_cpus);
	evsel->core.threads = perf_thread_map__get(orig->core.threads);
	evsel->core.nr_members = orig->core.nr_members;
	evsel->core.system_wide = orig->core.system_wide;

	if (orig->name) {
		evsel->name = strdup(orig->name);
		if (evsel->name == NULL)
			goto out_err;
	}
	if (orig->group_name) {
		evsel->group_name = strdup(orig->group_name);
		if (evsel->group_name == NULL)
			goto out_err;
	}
	if (orig->pmu_name) {
		evsel->pmu_name = strdup(orig->pmu_name);
		if (evsel->pmu_name == NULL)
			goto out_err;
	}
	if (orig->filter) {
		evsel->filter = strdup(orig->filter);
		if (evsel->filter == NULL)
			goto out_err;
	}
	if (orig->metric_id) {
		evsel->metric_id = strdup(orig->metric_id);
		if (evsel->metric_id == NULL)
			goto out_err;
	}
	evsel->cgrp = cgroup__get(orig->cgrp);
	evsel->tp_format = orig->tp_format;
	evsel->handler = orig->handler;
	evsel->core.leader = orig->core.leader;

	evsel->max_events = orig->max_events;
	evsel->tool_event = orig->tool_event;
	free((char *)evsel->unit);
	evsel->unit = strdup(orig->unit);
	if (evsel->unit == NULL)
		goto out_err;

	evsel->scale = orig->scale;
	evsel->snapshot = orig->snapshot;
	evsel->per_pkg = orig->per_pkg;
	evsel->percore = orig->percore;
	evsel->precise_max = orig->precise_max;
	evsel->use_uncore_alias = orig->use_uncore_alias;
	evsel->is_libpfm_event = orig->is_libpfm_event;

	evsel->exclude_GH = orig->exclude_GH;
	evsel->sample_read = orig->sample_read;
	evsel->auto_merge_stats = orig->auto_merge_stats;
	evsel->collect_stat = orig->collect_stat;
	evsel->weak_group = orig->weak_group;
	evsel->use_config_name = orig->use_config_name;

	if (evsel__copy_config_terms(evsel, orig) < 0)
		goto out_err;

	return evsel;

out_err:
	evsel__delete(evsel);
	return NULL;
}

/*
 * Returns pointer with encoded error via <linux/err.h> interface.
 */
struct evsel *evsel__newtp_idx(const char *sys, const char *name, int idx)
{
	struct evsel *evsel = zalloc(perf_evsel__object.size);
	int err = -ENOMEM;

	if (evsel == NULL) {
		goto out_err;
	} else {
		struct perf_event_attr attr = {
			.type	       = PERF_TYPE_TRACEPOINT,
			.sample_type   = (PERF_SAMPLE_RAW | PERF_SAMPLE_TIME |
					  PERF_SAMPLE_CPU | PERF_SAMPLE_PERIOD),
		};

		if (asprintf(&evsel->name, "%s:%s", sys, name) < 0)
			goto out_free;

		evsel->tp_format = trace_event__tp_format(sys, name);
		if (IS_ERR(evsel->tp_format)) {
			err = PTR_ERR(evsel->tp_format);
			goto out_free;
		}

		event_attr_init(&attr);
		attr.config = evsel->tp_format->id;
		attr.sample_period = 1;
		evsel__init(evsel, &attr, idx);
	}

	return evsel;

out_free:
	zfree(&evsel->name);
	free(evsel);
out_err:
	return ERR_PTR(err);
}

const char *evsel__hw_names[PERF_COUNT_HW_MAX] = {
	"cycles",
	"instructions",
	"cache-references",
	"cache-misses",
	"branches",
	"branch-misses",
	"bus-cycles",
	"stalled-cycles-frontend",
	"stalled-cycles-backend",
	"ref-cycles",
};

char *evsel__bpf_counter_events;

bool evsel__match_bpf_counter_events(const char *name)
{
	int name_len;
	bool match;
	char *ptr;

	if (!evsel__bpf_counter_events)
		return false;

	ptr = strstr(evsel__bpf_counter_events, name);
	name_len = strlen(name);

	/* check name matches a full token in evsel__bpf_counter_events */
	match = (ptr != NULL) &&
		((ptr == evsel__bpf_counter_events) || (*(ptr - 1) == ',')) &&
		((*(ptr + name_len) == ',') || (*(ptr + name_len) == '\0'));

	return match;
}

static const char *__evsel__hw_name(u64 config)
{
	if (config < PERF_COUNT_HW_MAX && evsel__hw_names[config])
		return evsel__hw_names[config];

	return "unknown-hardware";
}

static int evsel__add_modifiers(struct evsel *evsel, char *bf, size_t size)
{
	int colon = 0, r = 0;
	struct perf_event_attr *attr = &evsel->core.attr;
	bool exclude_guest_default = false;

#define MOD_PRINT(context, mod)	do {					\
		if (!attr->exclude_##context) {				\
			if (!colon) colon = ++r;			\
			r += scnprintf(bf + r, size - r, "%c", mod);	\
		} } while(0)

	if (attr->exclude_kernel || attr->exclude_user || attr->exclude_hv) {
		MOD_PRINT(kernel, 'k');
		MOD_PRINT(user, 'u');
		MOD_PRINT(hv, 'h');
		exclude_guest_default = true;
	}

	if (attr->precise_ip) {
		if (!colon)
			colon = ++r;
		r += scnprintf(bf + r, size - r, "%.*s", attr->precise_ip, "ppp");
		exclude_guest_default = true;
	}

	if (attr->exclude_host || attr->exclude_guest == exclude_guest_default) {
		MOD_PRINT(host, 'H');
		MOD_PRINT(guest, 'G');
	}
#undef MOD_PRINT
	if (colon)
		bf[colon - 1] = ':';
	return r;
}

static int evsel__hw_name(struct evsel *evsel, char *bf, size_t size)
{
	int r = scnprintf(bf, size, "%s", __evsel__hw_name(evsel->core.attr.config));
	return r + evsel__add_modifiers(evsel, bf + r, size - r);
}

const char *evsel__sw_names[PERF_COUNT_SW_MAX] = {
	"cpu-clock",
	"task-clock",
	"page-faults",
	"context-switches",
	"cpu-migrations",
	"minor-faults",
	"major-faults",
	"alignment-faults",
	"emulation-faults",
	"dummy",
};

static const char *__evsel__sw_name(u64 config)
{
	if (config < PERF_COUNT_SW_MAX && evsel__sw_names[config])
		return evsel__sw_names[config];
	return "unknown-software";
}

static int evsel__sw_name(struct evsel *evsel, char *bf, size_t size)
{
	int r = scnprintf(bf, size, "%s", __evsel__sw_name(evsel->core.attr.config));
	return r + evsel__add_modifiers(evsel, bf + r, size - r);
}

static int __evsel__bp_name(char *bf, size_t size, u64 addr, u64 type)
{
	int r;

	r = scnprintf(bf, size, "mem:0x%" PRIx64 ":", addr);

	if (type & HW_BREAKPOINT_R)
		r += scnprintf(bf + r, size - r, "r");

	if (type & HW_BREAKPOINT_W)
		r += scnprintf(bf + r, size - r, "w");

	if (type & HW_BREAKPOINT_X)
		r += scnprintf(bf + r, size - r, "x");

	return r;
}

static int evsel__bp_name(struct evsel *evsel, char *bf, size_t size)
{
	struct perf_event_attr *attr = &evsel->core.attr;
	int r = __evsel__bp_name(bf, size, attr->bp_addr, attr->bp_type);
	return r + evsel__add_modifiers(evsel, bf + r, size - r);
}

const char *evsel__hw_cache[PERF_COUNT_HW_CACHE_MAX][EVSEL__MAX_ALIASES] = {
 { "L1-dcache",	"l1-d",		"l1d",		"L1-data",		},
 { "L1-icache",	"l1-i",		"l1i",		"L1-instruction",	},
 { "LLC",	"L2",							},
 { "dTLB",	"d-tlb",	"Data-TLB",				},
 { "iTLB",	"i-tlb",	"Instruction-TLB",			},
 { "branch",	"branches",	"bpu",		"btb",		"bpc",	},
 { "node",								},
};

const char *evsel__hw_cache_op[PERF_COUNT_HW_CACHE_OP_MAX][EVSEL__MAX_ALIASES] = {
 { "load",	"loads",	"read",					},
 { "store",	"stores",	"write",				},
 { "prefetch",	"prefetches",	"speculative-read", "speculative-load",	},
};

const char *evsel__hw_cache_result[PERF_COUNT_HW_CACHE_RESULT_MAX][EVSEL__MAX_ALIASES] = {
 { "refs",	"Reference",	"ops",		"access",		},
 { "misses",	"miss",							},
};

#define C(x)		PERF_COUNT_HW_CACHE_##x
#define CACHE_READ	(1 << C(OP_READ))
#define CACHE_WRITE	(1 << C(OP_WRITE))
#define CACHE_PREFETCH	(1 << C(OP_PREFETCH))
#define COP(x)		(1 << x)

/*
 * cache operation stat
 * L1I : Read and prefetch only
 * ITLB and BPU : Read-only
 */
static unsigned long evsel__hw_cache_stat[C(MAX)] = {
 [C(L1D)]	= (CACHE_READ | CACHE_WRITE | CACHE_PREFETCH),
 [C(L1I)]	= (CACHE_READ | CACHE_PREFETCH),
 [C(LL)]	= (CACHE_READ | CACHE_WRITE | CACHE_PREFETCH),
 [C(DTLB)]	= (CACHE_READ | CACHE_WRITE | CACHE_PREFETCH),
 [C(ITLB)]	= (CACHE_READ),
 [C(BPU)]	= (CACHE_READ),
 [C(NODE)]	= (CACHE_READ | CACHE_WRITE | CACHE_PREFETCH),
};

bool evsel__is_cache_op_valid(u8 type, u8 op)
{
	if (evsel__hw_cache_stat[type] & COP(op))
		return true;	/* valid */
	else
		return false;	/* invalid */
}

int __evsel__hw_cache_type_op_res_name(u8 type, u8 op, u8 result, char *bf, size_t size)
{
	if (result) {
		return scnprintf(bf, size, "%s-%s-%s", evsel__hw_cache[type][0],
				 evsel__hw_cache_op[op][0],
				 evsel__hw_cache_result[result][0]);
	}

	return scnprintf(bf, size, "%s-%s", evsel__hw_cache[type][0],
			 evsel__hw_cache_op[op][1]);
}

static int __evsel__hw_cache_name(u64 config, char *bf, size_t size)
{
	u8 op, result, type = (config >>  0) & 0xff;
	const char *err = "unknown-ext-hardware-cache-type";

	if (type >= PERF_COUNT_HW_CACHE_MAX)
		goto out_err;

	op = (config >>  8) & 0xff;
	err = "unknown-ext-hardware-cache-op";
	if (op >= PERF_COUNT_HW_CACHE_OP_MAX)
		goto out_err;

	result = (config >> 16) & 0xff;
	err = "unknown-ext-hardware-cache-result";
	if (result >= PERF_COUNT_HW_CACHE_RESULT_MAX)
		goto out_err;

	err = "invalid-cache";
	if (!evsel__is_cache_op_valid(type, op))
		goto out_err;

	return __evsel__hw_cache_type_op_res_name(type, op, result, bf, size);
out_err:
	return scnprintf(bf, size, "%s", err);
}

static int evsel__hw_cache_name(struct evsel *evsel, char *bf, size_t size)
{
	int ret = __evsel__hw_cache_name(evsel->core.attr.config, bf, size);
	return ret + evsel__add_modifiers(evsel, bf + ret, size - ret);
}

static int evsel__raw_name(struct evsel *evsel, char *bf, size_t size)
{
	int ret = scnprintf(bf, size, "raw 0x%" PRIx64, evsel->core.attr.config);
	return ret + evsel__add_modifiers(evsel, bf + ret, size - ret);
}

static int evsel__tool_name(char *bf, size_t size)
{
	int ret = scnprintf(bf, size, "duration_time");
	return ret;
}

const char *evsel__name(struct evsel *evsel)
{
	char bf[128];

	if (!evsel)
		goto out_unknown;

	if (evsel->name)
		return evsel->name;

	switch (evsel->core.attr.type) {
	case PERF_TYPE_RAW:
		evsel__raw_name(evsel, bf, sizeof(bf));
		break;

	case PERF_TYPE_HARDWARE:
		evsel__hw_name(evsel, bf, sizeof(bf));
		break;

	case PERF_TYPE_HW_CACHE:
		evsel__hw_cache_name(evsel, bf, sizeof(bf));
		break;

	case PERF_TYPE_SOFTWARE:
		if (evsel->tool_event)
			evsel__tool_name(bf, sizeof(bf));
		else
			evsel__sw_name(evsel, bf, sizeof(bf));
		break;

	case PERF_TYPE_TRACEPOINT:
		scnprintf(bf, sizeof(bf), "%s", "unknown tracepoint");
		break;

	case PERF_TYPE_BREAKPOINT:
		evsel__bp_name(evsel, bf, sizeof(bf));
		break;

	default:
		scnprintf(bf, sizeof(bf), "unknown attr type: %d",
			  evsel->core.attr.type);
		break;
	}

	evsel->name = strdup(bf);

	if (evsel->name)
		return evsel->name;
out_unknown:
	return "unknown";
}

const char *evsel__metric_id(const struct evsel *evsel)
{
	if (evsel->metric_id)
		return evsel->metric_id;

	if (evsel->core.attr.type == PERF_TYPE_SOFTWARE && evsel->tool_event)
		return "duration_time";

	return "unknown";
}

const char *evsel__group_name(struct evsel *evsel)
{
	return evsel->group_name ?: "anon group";
}

/*
 * Returns the group details for the specified leader,
 * with following rules.
 *
 *  For record -e '{cycles,instructions}'
 *    'anon group { cycles:u, instructions:u }'
 *
 *  For record -e 'cycles,instructions' and report --group
 *    'cycles:u, instructions:u'
 */
int evsel__group_desc(struct evsel *evsel, char *buf, size_t size)
{
	int ret = 0;
	struct evsel *pos;
	const char *group_name = evsel__group_name(evsel);

	if (!evsel->forced_leader)
		ret = scnprintf(buf, size, "%s { ", group_name);

	ret += scnprintf(buf + ret, size - ret, "%s", evsel__name(evsel));

	for_each_group_member(pos, evsel)
		ret += scnprintf(buf + ret, size - ret, ", %s", evsel__name(pos));

	if (!evsel->forced_leader)
		ret += scnprintf(buf + ret, size - ret, " }");

	return ret;
}

static void __evsel__config_callchain(struct evsel *evsel, struct record_opts *opts,
				      struct callchain_param *param)
{
	bool function = evsel__is_function_event(evsel);
	struct perf_event_attr *attr = &evsel->core.attr;

	evsel__set_sample_bit(evsel, CALLCHAIN);

	attr->sample_max_stack = param->max_stack;

	if (opts->kernel_callchains)
		attr->exclude_callchain_user = 1;
	if (opts->user_callchains)
		attr->exclude_callchain_kernel = 1;
	if (param->record_mode == CALLCHAIN_LBR) {
		if (!opts->branch_stack) {
			if (attr->exclude_user) {
				pr_warning("LBR callstack option is only available "
					   "to get user callchain information. "
					   "Falling back to framepointers.\n");
			} else {
				evsel__set_sample_bit(evsel, BRANCH_STACK);
				attr->branch_sample_type = PERF_SAMPLE_BRANCH_USER |
							PERF_SAMPLE_BRANCH_CALL_STACK |
							PERF_SAMPLE_BRANCH_NO_CYCLES |
							PERF_SAMPLE_BRANCH_NO_FLAGS |
							PERF_SAMPLE_BRANCH_HW_INDEX;
			}
		} else
			 pr_warning("Cannot use LBR callstack with branch stack. "
				    "Falling back to framepointers.\n");
	}

	if (param->record_mode == CALLCHAIN_DWARF) {
		if (!function) {
			evsel__set_sample_bit(evsel, REGS_USER);
			evsel__set_sample_bit(evsel, STACK_USER);
			if (opts->sample_user_regs && DWARF_MINIMAL_REGS != PERF_REGS_MASK) {
				attr->sample_regs_user |= DWARF_MINIMAL_REGS;
				pr_warning("WARNING: The use of --call-graph=dwarf may require all the user registers, "
					   "specifying a subset with --user-regs may render DWARF unwinding unreliable, "
					   "so the minimal registers set (IP, SP) is explicitly forced.\n");
			} else {
				attr->sample_regs_user |= PERF_REGS_MASK;
			}
			attr->sample_stack_user = param->dump_size;
			attr->exclude_callchain_user = 1;
		} else {
			pr_info("Cannot use DWARF unwind for function trace event,"
				" falling back to framepointers.\n");
		}
	}

	if (function) {
		pr_info("Disabling user space callchains for function trace event.\n");
		attr->exclude_callchain_user = 1;
	}
}

void evsel__config_callchain(struct evsel *evsel, struct record_opts *opts,
			     struct callchain_param *param)
{
	if (param->enabled)
		return __evsel__config_callchain(evsel, opts, param);
}

static void evsel__reset_callgraph(struct evsel *evsel, struct callchain_param *param)
{
	struct perf_event_attr *attr = &evsel->core.attr;

	evsel__reset_sample_bit(evsel, CALLCHAIN);
	if (param->record_mode == CALLCHAIN_LBR) {
		evsel__reset_sample_bit(evsel, BRANCH_STACK);
		attr->branch_sample_type &= ~(PERF_SAMPLE_BRANCH_USER |
					      PERF_SAMPLE_BRANCH_CALL_STACK |
					      PERF_SAMPLE_BRANCH_HW_INDEX);
	}
	if (param->record_mode == CALLCHAIN_DWARF) {
		evsel__reset_sample_bit(evsel, REGS_USER);
		evsel__reset_sample_bit(evsel, STACK_USER);
	}
}

static void evsel__apply_config_terms(struct evsel *evsel,
				      struct record_opts *opts, bool track)
{
	struct evsel_config_term *term;
	struct list_head *config_terms = &evsel->config_terms;
	struct perf_event_attr *attr = &evsel->core.attr;
	/* callgraph default */
	struct callchain_param param = {
		.record_mode = callchain_param.record_mode,
	};
	u32 dump_size = 0;
	int max_stack = 0;
	const char *callgraph_buf = NULL;

	list_for_each_entry(term, config_terms, list) {
		switch (term->type) {
		case EVSEL__CONFIG_TERM_PERIOD:
			if (!(term->weak && opts->user_interval != ULLONG_MAX)) {
				attr->sample_period = term->val.period;
				attr->freq = 0;
				evsel__reset_sample_bit(evsel, PERIOD);
			}
			break;
		case EVSEL__CONFIG_TERM_FREQ:
			if (!(term->weak && opts->user_freq != UINT_MAX)) {
				attr->sample_freq = term->val.freq;
				attr->freq = 1;
				evsel__set_sample_bit(evsel, PERIOD);
			}
			break;
		case EVSEL__CONFIG_TERM_TIME:
			if (term->val.time)
				evsel__set_sample_bit(evsel, TIME);
			else
				evsel__reset_sample_bit(evsel, TIME);
			break;
		case EVSEL__CONFIG_TERM_CALLGRAPH:
			callgraph_buf = term->val.str;
			break;
		case EVSEL__CONFIG_TERM_BRANCH:
			if (term->val.str && strcmp(term->val.str, "no")) {
				evsel__set_sample_bit(evsel, BRANCH_STACK);
				parse_branch_str(term->val.str,
						 &attr->branch_sample_type);
			} else
				evsel__reset_sample_bit(evsel, BRANCH_STACK);
			break;
		case EVSEL__CONFIG_TERM_STACK_USER:
			dump_size = term->val.stack_user;
			break;
		case EVSEL__CONFIG_TERM_MAX_STACK:
			max_stack = term->val.max_stack;
			break;
		case EVSEL__CONFIG_TERM_MAX_EVENTS:
			evsel->max_events = term->val.max_events;
			break;
		case EVSEL__CONFIG_TERM_INHERIT:
			/*
			 * attr->inherit should has already been set by
			 * evsel__config. If user explicitly set
			 * inherit using config terms, override global
			 * opt->no_inherit setting.
			 */
			attr->inherit = term->val.inherit ? 1 : 0;
			break;
		case EVSEL__CONFIG_TERM_OVERWRITE:
			attr->write_backward = term->val.overwrite ? 1 : 0;
			break;
		case EVSEL__CONFIG_TERM_DRV_CFG:
			break;
		case EVSEL__CONFIG_TERM_PERCORE:
			break;
		case EVSEL__CONFIG_TERM_AUX_OUTPUT:
			attr->aux_output = term->val.aux_output ? 1 : 0;
			break;
		case EVSEL__CONFIG_TERM_AUX_SAMPLE_SIZE:
			/* Already applied by auxtrace */
			break;
		case EVSEL__CONFIG_TERM_CFG_CHG:
			break;
		default:
			break;
		}
	}

	/* User explicitly set per-event callgraph, clear the old setting and reset. */
	if ((callgraph_buf != NULL) || (dump_size > 0) || max_stack) {
		bool sample_address = false;

		if (max_stack) {
			param.max_stack = max_stack;
			if (callgraph_buf == NULL)
				callgraph_buf = "fp";
		}

		/* parse callgraph parameters */
		if (callgraph_buf != NULL) {
			if (!strcmp(callgraph_buf, "no")) {
				param.enabled = false;
				param.record_mode = CALLCHAIN_NONE;
			} else {
				param.enabled = true;
				if (parse_callchain_record(callgraph_buf, &param)) {
					pr_err("per-event callgraph setting for %s failed. "
					       "Apply callgraph global setting for it\n",
					       evsel->name);
					return;
				}
				if (param.record_mode == CALLCHAIN_DWARF)
					sample_address = true;
			}
		}
		if (dump_size > 0) {
			dump_size = round_up(dump_size, sizeof(u64));
			param.dump_size = dump_size;
		}

		/* If global callgraph set, clear it */
		if (callchain_param.enabled)
			evsel__reset_callgraph(evsel, &callchain_param);

		/* set perf-event callgraph */
		if (param.enabled) {
			if (sample_address) {
				evsel__set_sample_bit(evsel, ADDR);
				evsel__set_sample_bit(evsel, DATA_SRC);
				evsel->core.attr.mmap_data = track;
			}
			evsel__config_callchain(evsel, opts, &param);
		}
	}
}

struct evsel_config_term *__evsel__get_config_term(struct evsel *evsel, enum evsel_term_type type)
{
	struct evsel_config_term *term, *found_term = NULL;

	list_for_each_entry(term, &evsel->config_terms, list) {
		if (term->type == type)
			found_term = term;
	}

	return found_term;
}

void __weak arch_evsel__set_sample_weight(struct evsel *evsel)
{
	evsel__set_sample_bit(evsel, WEIGHT);
}

void __weak arch_evsel__fixup_new_cycles(struct perf_event_attr *attr __maybe_unused)
{
}

<<<<<<< HEAD
=======
static void evsel__set_default_freq_period(struct record_opts *opts,
					   struct perf_event_attr *attr)
{
	if (opts->freq) {
		attr->freq = 1;
		attr->sample_freq = opts->freq;
	} else {
		attr->sample_period = opts->default_interval;
	}
}

>>>>>>> 754e0b0e
/*
 * The enable_on_exec/disabled value strategy:
 *
 *  1) For any type of traced program:
 *    - all independent events and group leaders are disabled
 *    - all group members are enabled
 *
 *     Group members are ruled by group leaders. They need to
 *     be enabled, because the group scheduling relies on that.
 *
 *  2) For traced programs executed by perf:
 *     - all independent events and group leaders have
 *       enable_on_exec set
 *     - we don't specifically enable or disable any event during
 *       the record command
 *
 *     Independent events and group leaders are initially disabled
 *     and get enabled by exec. Group members are ruled by group
 *     leaders as stated in 1).
 *
 *  3) For traced programs attached by perf (pid/tid):
 *     - we specifically enable or disable all events during
 *       the record command
 *
 *     When attaching events to already running traced we
 *     enable/disable events specifically, as there's no
 *     initial traced exec call.
 */
void evsel__config(struct evsel *evsel, struct record_opts *opts,
		   struct callchain_param *callchain)
{
	struct evsel *leader = evsel__leader(evsel);
	struct perf_event_attr *attr = &evsel->core.attr;
	int track = evsel->tracking;
	bool per_cpu = opts->target.default_per_cpu && !opts->target.per_thread;

	attr->sample_id_all = perf_missing_features.sample_id_all ? 0 : 1;
	attr->inherit	    = !opts->no_inherit;
	attr->write_backward = opts->overwrite ? 1 : 0;

	evsel__set_sample_bit(evsel, IP);
	evsel__set_sample_bit(evsel, TID);

	if (evsel->sample_read) {
		evsel__set_sample_bit(evsel, READ);

		/*
		 * We need ID even in case of single event, because
		 * PERF_SAMPLE_READ process ID specific data.
		 */
		evsel__set_sample_id(evsel, false);

		/*
		 * Apply group format only if we belong to group
		 * with more than one members.
		 */
		if (leader->core.nr_members > 1) {
			attr->read_format |= PERF_FORMAT_GROUP;
			attr->inherit = 0;
		}
	}

	/*
	 * We default some events to have a default interval. But keep
	 * it a weak assumption overridable by the user.
	 */
	if ((evsel->is_libpfm_event && !attr->sample_period) ||
	    (!evsel->is_libpfm_event && (!attr->sample_period ||
					 opts->user_freq != UINT_MAX ||
					 opts->user_interval != ULLONG_MAX)))
		evsel__set_default_freq_period(opts, attr);

	/*
	 * If attr->freq was set (here or earlier), ask for period
	 * to be sampled.
	 */
	if (attr->freq)
		evsel__set_sample_bit(evsel, PERIOD);

	if (opts->no_samples)
		attr->sample_freq = 0;

	if (opts->inherit_stat) {
		evsel->core.attr.read_format |=
			PERF_FORMAT_TOTAL_TIME_ENABLED |
			PERF_FORMAT_TOTAL_TIME_RUNNING |
			PERF_FORMAT_ID;
		attr->inherit_stat = 1;
	}

	if (opts->sample_address) {
		evsel__set_sample_bit(evsel, ADDR);
		attr->mmap_data = track;
	}

	/*
	 * We don't allow user space callchains for  function trace
	 * event, due to issues with page faults while tracing page
	 * fault handler and its overall trickiness nature.
	 */
	if (evsel__is_function_event(evsel))
		evsel->core.attr.exclude_callchain_user = 1;

	if (callchain && callchain->enabled && !evsel->no_aux_samples)
		evsel__config_callchain(evsel, opts, callchain);

	if (opts->sample_intr_regs && !evsel->no_aux_samples &&
	    !evsel__is_dummy_event(evsel)) {
		attr->sample_regs_intr = opts->sample_intr_regs;
		evsel__set_sample_bit(evsel, REGS_INTR);
	}

	if (opts->sample_user_regs && !evsel->no_aux_samples &&
	    !evsel__is_dummy_event(evsel)) {
		attr->sample_regs_user |= opts->sample_user_regs;
		evsel__set_sample_bit(evsel, REGS_USER);
	}

	if (target__has_cpu(&opts->target) || opts->sample_cpu)
		evsel__set_sample_bit(evsel, CPU);

	/*
	 * When the user explicitly disabled time don't force it here.
	 */
	if (opts->sample_time &&
	    (!perf_missing_features.sample_id_all &&
	    (!opts->no_inherit || target__has_cpu(&opts->target) || per_cpu ||
	     opts->sample_time_set)))
		evsel__set_sample_bit(evsel, TIME);

	if (opts->raw_samples && !evsel->no_aux_samples) {
		evsel__set_sample_bit(evsel, TIME);
		evsel__set_sample_bit(evsel, RAW);
		evsel__set_sample_bit(evsel, CPU);
	}

	if (opts->sample_address)
		evsel__set_sample_bit(evsel, DATA_SRC);

	if (opts->sample_phys_addr)
		evsel__set_sample_bit(evsel, PHYS_ADDR);

	if (opts->no_buffering) {
		attr->watermark = 0;
		attr->wakeup_events = 1;
	}
	if (opts->branch_stack && !evsel->no_aux_samples) {
		evsel__set_sample_bit(evsel, BRANCH_STACK);
		attr->branch_sample_type = opts->branch_stack;
	}

	if (opts->sample_weight)
		arch_evsel__set_sample_weight(evsel);

	attr->task     = track;
	attr->mmap     = track;
	attr->mmap2    = track && !perf_missing_features.mmap2;
	attr->comm     = track;
	attr->build_id = track && opts->build_id;

	/*
	 * ksymbol is tracked separately with text poke because it needs to be
	 * system wide and enabled immediately.
	 */
	if (!opts->text_poke)
		attr->ksymbol = track && !perf_missing_features.ksymbol;
	attr->bpf_event = track && !opts->no_bpf_event && !perf_missing_features.bpf;

	if (opts->record_namespaces)
		attr->namespaces  = track;

	if (opts->record_cgroup) {
		attr->cgroup = track && !perf_missing_features.cgroup;
		evsel__set_sample_bit(evsel, CGROUP);
	}

	if (opts->sample_data_page_size)
		evsel__set_sample_bit(evsel, DATA_PAGE_SIZE);

	if (opts->sample_code_page_size)
		evsel__set_sample_bit(evsel, CODE_PAGE_SIZE);

	if (opts->record_switch_events)
		attr->context_switch = track;

	if (opts->sample_transaction)
		evsel__set_sample_bit(evsel, TRANSACTION);

	if (opts->running_time) {
		evsel->core.attr.read_format |=
			PERF_FORMAT_TOTAL_TIME_ENABLED |
			PERF_FORMAT_TOTAL_TIME_RUNNING;
	}

	/*
	 * XXX see the function comment above
	 *
	 * Disabling only independent events or group leaders,
	 * keeping group members enabled.
	 */
	if (evsel__is_group_leader(evsel))
		attr->disabled = 1;

	/*
	 * Setting enable_on_exec for independent events and
	 * group leaders for traced executed by perf.
	 */
	if (target__none(&opts->target) && evsel__is_group_leader(evsel) &&
	    !opts->initial_delay)
		attr->enable_on_exec = 1;

	if (evsel->immediate) {
		attr->disabled = 0;
		attr->enable_on_exec = 0;
	}

	clockid = opts->clockid;
	if (opts->use_clockid) {
		attr->use_clockid = 1;
		attr->clockid = opts->clockid;
	}

	if (evsel->precise_max)
		attr->precise_ip = 3;

	if (opts->all_user) {
		attr->exclude_kernel = 1;
		attr->exclude_user   = 0;
	}

	if (opts->all_kernel) {
		attr->exclude_kernel = 0;
		attr->exclude_user   = 1;
	}

	if (evsel->core.own_cpus || evsel->unit)
		evsel->core.attr.read_format |= PERF_FORMAT_ID;

	/*
	 * Apply event specific term settings,
	 * it overloads any global configuration.
	 */
	evsel__apply_config_terms(evsel, opts, track);

	evsel->ignore_missing_thread = opts->ignore_missing_thread;

	/* The --period option takes the precedence. */
	if (opts->period_set) {
		if (opts->period)
			evsel__set_sample_bit(evsel, PERIOD);
		else
			evsel__reset_sample_bit(evsel, PERIOD);
	}

	/*
	 * A dummy event never triggers any actual counter and therefore
	 * cannot be used with branch_stack.
	 *
	 * For initial_delay, a dummy event is added implicitly.
	 * The software event will trigger -EOPNOTSUPP error out,
	 * if BRANCH_STACK bit is set.
	 */
	if (evsel__is_dummy_event(evsel))
		evsel__reset_sample_bit(evsel, BRANCH_STACK);
}

int evsel__set_filter(struct evsel *evsel, const char *filter)
{
	char *new_filter = strdup(filter);

	if (new_filter != NULL) {
		free(evsel->filter);
		evsel->filter = new_filter;
		return 0;
	}

	return -1;
}

static int evsel__append_filter(struct evsel *evsel, const char *fmt, const char *filter)
{
	char *new_filter;

	if (evsel->filter == NULL)
		return evsel__set_filter(evsel, filter);

	if (asprintf(&new_filter, fmt, evsel->filter, filter) > 0) {
		free(evsel->filter);
		evsel->filter = new_filter;
		return 0;
	}

	return -1;
}

int evsel__append_tp_filter(struct evsel *evsel, const char *filter)
{
	return evsel__append_filter(evsel, "(%s) && (%s)", filter);
}

int evsel__append_addr_filter(struct evsel *evsel, const char *filter)
{
	return evsel__append_filter(evsel, "%s,%s", filter);
}

/* Caller has to clear disabled after going through all CPUs. */
int evsel__enable_cpu(struct evsel *evsel, int cpu_map_idx)
{
	return perf_evsel__enable_cpu(&evsel->core, cpu_map_idx);
}

int evsel__enable(struct evsel *evsel)
{
	int err = perf_evsel__enable(&evsel->core);

	if (!err)
		evsel->disabled = false;
	return err;
}

/* Caller has to set disabled after going through all CPUs. */
int evsel__disable_cpu(struct evsel *evsel, int cpu_map_idx)
{
	return perf_evsel__disable_cpu(&evsel->core, cpu_map_idx);
}

int evsel__disable(struct evsel *evsel)
{
	int err = perf_evsel__disable(&evsel->core);
	/*
	 * We mark it disabled here so that tools that disable a event can
	 * ignore events after they disable it. I.e. the ring buffer may have
	 * already a few more events queued up before the kernel got the stop
	 * request.
	 */
	if (!err)
		evsel->disabled = true;

	return err;
}

void free_config_terms(struct list_head *config_terms)
{
	struct evsel_config_term *term, *h;

	list_for_each_entry_safe(term, h, config_terms, list) {
		list_del_init(&term->list);
		if (term->free_str)
			zfree(&term->val.str);
		free(term);
	}
}

static void evsel__free_config_terms(struct evsel *evsel)
{
	free_config_terms(&evsel->config_terms);
}

void evsel__exit(struct evsel *evsel)
{
	assert(list_empty(&evsel->core.node));
	assert(evsel->evlist == NULL);
	bpf_counter__destroy(evsel);
	evsel__free_counts(evsel);
	perf_evsel__free_fd(&evsel->core);
	perf_evsel__free_id(&evsel->core);
	evsel__free_config_terms(evsel);
	cgroup__put(evsel->cgrp);
	perf_cpu_map__put(evsel->core.cpus);
	perf_cpu_map__put(evsel->core.own_cpus);
	perf_thread_map__put(evsel->core.threads);
	zfree(&evsel->group_name);
	zfree(&evsel->name);
	zfree(&evsel->pmu_name);
	zfree(&evsel->unit);
	zfree(&evsel->metric_id);
	evsel__zero_per_pkg(evsel);
	hashmap__free(evsel->per_pkg_mask);
	evsel->per_pkg_mask = NULL;
	zfree(&evsel->metric_events);
	perf_evsel__object.fini(evsel);
}

void evsel__delete(struct evsel *evsel)
{
	evsel__exit(evsel);
	free(evsel);
}

void evsel__compute_deltas(struct evsel *evsel, int cpu_map_idx, int thread,
			   struct perf_counts_values *count)
{
	struct perf_counts_values tmp;

	if (!evsel->prev_raw_counts)
		return;

	if (cpu_map_idx == -1) {
		tmp = evsel->prev_raw_counts->aggr;
		evsel->prev_raw_counts->aggr = *count;
	} else {
		tmp = *perf_counts(evsel->prev_raw_counts, cpu_map_idx, thread);
		*perf_counts(evsel->prev_raw_counts, cpu_map_idx, thread) = *count;
	}

	count->val = count->val - tmp.val;
	count->ena = count->ena - tmp.ena;
	count->run = count->run - tmp.run;
}

static int evsel__read_one(struct evsel *evsel, int cpu_map_idx, int thread)
{
	struct perf_counts_values *count = perf_counts(evsel->counts, cpu_map_idx, thread);

	return perf_evsel__read(&evsel->core, cpu_map_idx, thread, count);
}

static void evsel__set_count(struct evsel *counter, int cpu_map_idx, int thread,
			     u64 val, u64 ena, u64 run)
{
	struct perf_counts_values *count;

	count = perf_counts(counter->counts, cpu_map_idx, thread);

	count->val    = val;
	count->ena    = ena;
	count->run    = run;

	perf_counts__set_loaded(counter->counts, cpu_map_idx, thread, true);
}

static int evsel__process_group_data(struct evsel *leader, int cpu_map_idx, int thread, u64 *data)
{
	u64 read_format = leader->core.attr.read_format;
	struct sample_read_value *v;
	u64 nr, ena = 0, run = 0, i;

	nr = *data++;

	if (nr != (u64) leader->core.nr_members)
		return -EINVAL;

	if (read_format & PERF_FORMAT_TOTAL_TIME_ENABLED)
		ena = *data++;

	if (read_format & PERF_FORMAT_TOTAL_TIME_RUNNING)
		run = *data++;

	v = (struct sample_read_value *) data;

	evsel__set_count(leader, cpu_map_idx, thread, v[0].value, ena, run);

	for (i = 1; i < nr; i++) {
		struct evsel *counter;

		counter = evlist__id2evsel(leader->evlist, v[i].id);
		if (!counter)
			return -EINVAL;

		evsel__set_count(counter, cpu_map_idx, thread, v[i].value, ena, run);
	}

	return 0;
}

static int evsel__read_group(struct evsel *leader, int cpu_map_idx, int thread)
{
	struct perf_stat_evsel *ps = leader->stats;
	u64 read_format = leader->core.attr.read_format;
	int size = perf_evsel__read_size(&leader->core);
	u64 *data = ps->group_data;

	if (!(read_format & PERF_FORMAT_ID))
		return -EINVAL;

	if (!evsel__is_group_leader(leader))
		return -EINVAL;

	if (!data) {
		data = zalloc(size);
		if (!data)
			return -ENOMEM;

		ps->group_data = data;
	}

	if (FD(leader, cpu_map_idx, thread) < 0)
		return -EINVAL;

	if (readn(FD(leader, cpu_map_idx, thread), data, size) <= 0)
		return -errno;

	return evsel__process_group_data(leader, cpu_map_idx, thread, data);
}

int evsel__read_counter(struct evsel *evsel, int cpu_map_idx, int thread)
{
	u64 read_format = evsel->core.attr.read_format;

	if (read_format & PERF_FORMAT_GROUP)
		return evsel__read_group(evsel, cpu_map_idx, thread);

	return evsel__read_one(evsel, cpu_map_idx, thread);
}

int __evsel__read_on_cpu(struct evsel *evsel, int cpu_map_idx, int thread, bool scale)
{
	struct perf_counts_values count;
	size_t nv = scale ? 3 : 1;

	if (FD(evsel, cpu_map_idx, thread) < 0)
		return -EINVAL;

	if (evsel->counts == NULL && evsel__alloc_counts(evsel) < 0)
		return -ENOMEM;

	if (readn(FD(evsel, cpu_map_idx, thread), &count, nv * sizeof(u64)) <= 0)
		return -errno;

	evsel__compute_deltas(evsel, cpu_map_idx, thread, &count);
	perf_counts_values__scale(&count, scale, NULL);
	*perf_counts(evsel->counts, cpu_map_idx, thread) = count;
	return 0;
}

static int evsel__match_other_cpu(struct evsel *evsel, struct evsel *other,
				  int cpu_map_idx)
{
	struct perf_cpu cpu;

	cpu = perf_cpu_map__cpu(evsel->core.cpus, cpu_map_idx);
	return perf_cpu_map__idx(other->core.cpus, cpu);
}

static int evsel__hybrid_group_cpu_map_idx(struct evsel *evsel, int cpu_map_idx)
{
	struct evsel *leader = evsel__leader(evsel);

	if ((evsel__is_hybrid(evsel) && !evsel__is_hybrid(leader)) ||
	    (!evsel__is_hybrid(evsel) && evsel__is_hybrid(leader))) {
		return evsel__match_other_cpu(evsel, leader, cpu_map_idx);
	}

	return cpu_map_idx;
}

static int get_group_fd(struct evsel *evsel, int cpu_map_idx, int thread)
{
	struct evsel *leader = evsel__leader(evsel);
	int fd;

	if (evsel__is_group_leader(evsel))
		return -1;

	/*
	 * Leader must be already processed/open,
	 * if not it's a bug.
	 */
	BUG_ON(!leader->core.fd);

	cpu_map_idx = evsel__hybrid_group_cpu_map_idx(evsel, cpu_map_idx);
	if (cpu_map_idx == -1)
		return -1;

	fd = FD(leader, cpu_map_idx, thread);
	BUG_ON(fd == -1);

	return fd;
}

static void evsel__remove_fd(struct evsel *pos, int nr_cpus, int nr_threads, int thread_idx)
{
	for (int cpu = 0; cpu < nr_cpus; cpu++)
		for (int thread = thread_idx; thread < nr_threads - 1; thread++)
			FD(pos, cpu, thread) = FD(pos, cpu, thread + 1);
}

static int update_fds(struct evsel *evsel,
		      int nr_cpus, int cpu_map_idx,
		      int nr_threads, int thread_idx)
{
	struct evsel *pos;

	if (cpu_map_idx >= nr_cpus || thread_idx >= nr_threads)
		return -EINVAL;

	evlist__for_each_entry(evsel->evlist, pos) {
		nr_cpus = pos != evsel ? nr_cpus : cpu_map_idx;

		evsel__remove_fd(pos, nr_cpus, nr_threads, thread_idx);

		/*
		 * Since fds for next evsel has not been created,
		 * there is no need to iterate whole event list.
		 */
		if (pos == evsel)
			break;
	}
	return 0;
}

static bool evsel__ignore_missing_thread(struct evsel *evsel,
					 int nr_cpus, int cpu_map_idx,
					 struct perf_thread_map *threads,
					 int thread, int err)
{
	pid_t ignore_pid = perf_thread_map__pid(threads, thread);

	if (!evsel->ignore_missing_thread)
		return false;

	/* The system wide setup does not work with threads. */
	if (evsel->core.system_wide)
		return false;

	/* The -ESRCH is perf event syscall errno for pid's not found. */
	if (err != -ESRCH)
		return false;

	/* If there's only one thread, let it fail. */
	if (threads->nr == 1)
		return false;

	/*
	 * We should remove fd for missing_thread first
	 * because thread_map__remove() will decrease threads->nr.
	 */
	if (update_fds(evsel, nr_cpus, cpu_map_idx, threads->nr, thread))
		return false;

	if (thread_map__remove(threads, thread))
		return false;

	pr_warning("WARNING: Ignored open failure for pid %d\n",
		   ignore_pid);
	return true;
}

static int __open_attr__fprintf(FILE *fp, const char *name, const char *val,
				void *priv __maybe_unused)
{
	return fprintf(fp, "  %-32s %s\n", name, val);
}

static void display_attr(struct perf_event_attr *attr)
{
	if (verbose >= 2 || debug_peo_args) {
		fprintf(stderr, "%.60s\n", graph_dotted_line);
		fprintf(stderr, "perf_event_attr:\n");
		perf_event_attr__fprintf(stderr, attr, __open_attr__fprintf, NULL);
		fprintf(stderr, "%.60s\n", graph_dotted_line);
	}
}

bool evsel__precise_ip_fallback(struct evsel *evsel)
{
	/* Do not try less precise if not requested. */
	if (!evsel->precise_max)
		return false;

	/*
	 * We tried all the precise_ip values, and it's
	 * still failing, so leave it to standard fallback.
	 */
	if (!evsel->core.attr.precise_ip) {
		evsel->core.attr.precise_ip = evsel->precise_ip_original;
		return false;
	}

	if (!evsel->precise_ip_original)
		evsel->precise_ip_original = evsel->core.attr.precise_ip;

	evsel->core.attr.precise_ip--;
	pr_debug2_peo("decreasing precise_ip by one (%d)\n", evsel->core.attr.precise_ip);
	display_attr(&evsel->core.attr);
	return true;
}

static struct perf_cpu_map *empty_cpu_map;
static struct perf_thread_map *empty_thread_map;

static int __evsel__prepare_open(struct evsel *evsel, struct perf_cpu_map *cpus,
		struct perf_thread_map *threads)
{
	int nthreads;

	if ((perf_missing_features.write_backward && evsel->core.attr.write_backward) ||
	    (perf_missing_features.aux_output     && evsel->core.attr.aux_output))
		return -EINVAL;

	if (cpus == NULL) {
		if (empty_cpu_map == NULL) {
			empty_cpu_map = perf_cpu_map__dummy_new();
			if (empty_cpu_map == NULL)
				return -ENOMEM;
		}

		cpus = empty_cpu_map;
	}

	if (threads == NULL) {
		if (empty_thread_map == NULL) {
			empty_thread_map = thread_map__new_by_tid(-1);
			if (empty_thread_map == NULL)
				return -ENOMEM;
		}

		threads = empty_thread_map;
	}

	if (evsel->core.system_wide)
		nthreads = 1;
	else
		nthreads = threads->nr;

	if (evsel->core.fd == NULL &&
	    perf_evsel__alloc_fd(&evsel->core, perf_cpu_map__nr(cpus), nthreads) < 0)
		return -ENOMEM;

	evsel->open_flags = PERF_FLAG_FD_CLOEXEC;
	if (evsel->cgrp)
		evsel->open_flags |= PERF_FLAG_PID_CGROUP;

	return 0;
}

static void evsel__disable_missing_features(struct evsel *evsel)
{
	if (perf_missing_features.weight_struct) {
		evsel__set_sample_bit(evsel, WEIGHT);
		evsel__reset_sample_bit(evsel, WEIGHT_STRUCT);
	}
	if (perf_missing_features.clockid_wrong)
		evsel->core.attr.clockid = CLOCK_MONOTONIC; /* should always work */
	if (perf_missing_features.clockid) {
		evsel->core.attr.use_clockid = 0;
		evsel->core.attr.clockid = 0;
	}
	if (perf_missing_features.cloexec)
		evsel->open_flags &= ~(unsigned long)PERF_FLAG_FD_CLOEXEC;
	if (perf_missing_features.mmap2)
		evsel->core.attr.mmap2 = 0;
	if (evsel->pmu && evsel->pmu->missing_features.exclude_guest)
		evsel->core.attr.exclude_guest = evsel->core.attr.exclude_host = 0;
	if (perf_missing_features.lbr_flags)
		evsel->core.attr.branch_sample_type &= ~(PERF_SAMPLE_BRANCH_NO_FLAGS |
				     PERF_SAMPLE_BRANCH_NO_CYCLES);
	if (perf_missing_features.group_read && evsel->core.attr.inherit)
		evsel->core.attr.read_format &= ~(PERF_FORMAT_GROUP|PERF_FORMAT_ID);
	if (perf_missing_features.ksymbol)
		evsel->core.attr.ksymbol = 0;
	if (perf_missing_features.bpf)
		evsel->core.attr.bpf_event = 0;
	if (perf_missing_features.branch_hw_idx)
		evsel->core.attr.branch_sample_type &= ~PERF_SAMPLE_BRANCH_HW_INDEX;
	if (perf_missing_features.sample_id_all)
		evsel->core.attr.sample_id_all = 0;
}

int evsel__prepare_open(struct evsel *evsel, struct perf_cpu_map *cpus,
			struct perf_thread_map *threads)
{
	int err;

	err = __evsel__prepare_open(evsel, cpus, threads);
	if (err)
		return err;

	evsel__disable_missing_features(evsel);

	return err;
}

bool evsel__detect_missing_features(struct evsel *evsel)
{
	/*
	 * Must probe features in the order they were added to the
	 * perf_event_attr interface.
	 */
	if (!perf_missing_features.weight_struct &&
	    (evsel->core.attr.sample_type & PERF_SAMPLE_WEIGHT_STRUCT)) {
		perf_missing_features.weight_struct = true;
		pr_debug2("switching off weight struct support\n");
		return true;
	} else if (!perf_missing_features.code_page_size &&
	    (evsel->core.attr.sample_type & PERF_SAMPLE_CODE_PAGE_SIZE)) {
		perf_missing_features.code_page_size = true;
		pr_debug2_peo("Kernel has no PERF_SAMPLE_CODE_PAGE_SIZE support, bailing out\n");
		return false;
	} else if (!perf_missing_features.data_page_size &&
	    (evsel->core.attr.sample_type & PERF_SAMPLE_DATA_PAGE_SIZE)) {
		perf_missing_features.data_page_size = true;
		pr_debug2_peo("Kernel has no PERF_SAMPLE_DATA_PAGE_SIZE support, bailing out\n");
		return false;
	} else if (!perf_missing_features.cgroup && evsel->core.attr.cgroup) {
		perf_missing_features.cgroup = true;
		pr_debug2_peo("Kernel has no cgroup sampling support, bailing out\n");
		return false;
	} else if (!perf_missing_features.branch_hw_idx &&
	    (evsel->core.attr.branch_sample_type & PERF_SAMPLE_BRANCH_HW_INDEX)) {
		perf_missing_features.branch_hw_idx = true;
		pr_debug2("switching off branch HW index support\n");
		return true;
	} else if (!perf_missing_features.aux_output && evsel->core.attr.aux_output) {
		perf_missing_features.aux_output = true;
		pr_debug2_peo("Kernel has no attr.aux_output support, bailing out\n");
		return false;
	} else if (!perf_missing_features.bpf && evsel->core.attr.bpf_event) {
		perf_missing_features.bpf = true;
		pr_debug2_peo("switching off bpf_event\n");
		return true;
	} else if (!perf_missing_features.ksymbol && evsel->core.attr.ksymbol) {
		perf_missing_features.ksymbol = true;
		pr_debug2_peo("switching off ksymbol\n");
		return true;
	} else if (!perf_missing_features.write_backward && evsel->core.attr.write_backward) {
		perf_missing_features.write_backward = true;
		pr_debug2_peo("switching off write_backward\n");
		return false;
	} else if (!perf_missing_features.clockid_wrong && evsel->core.attr.use_clockid) {
		perf_missing_features.clockid_wrong = true;
		pr_debug2_peo("switching off clockid\n");
		return true;
	} else if (!perf_missing_features.clockid && evsel->core.attr.use_clockid) {
		perf_missing_features.clockid = true;
		pr_debug2_peo("switching off use_clockid\n");
		return true;
	} else if (!perf_missing_features.cloexec && (evsel->open_flags & PERF_FLAG_FD_CLOEXEC)) {
		perf_missing_features.cloexec = true;
		pr_debug2_peo("switching off cloexec flag\n");
		return true;
	} else if (!perf_missing_features.mmap2 && evsel->core.attr.mmap2) {
		perf_missing_features.mmap2 = true;
		pr_debug2_peo("switching off mmap2\n");
		return true;
	} else if ((evsel->core.attr.exclude_guest || evsel->core.attr.exclude_host) &&
		   (evsel->pmu == NULL || evsel->pmu->missing_features.exclude_guest)) {
		if (evsel->pmu == NULL) {
			evsel->pmu = evsel__find_pmu(evsel);
			if (evsel->pmu)
				evsel->pmu->missing_features.exclude_guest = true;
			else {
				/* we cannot find PMU, disable attrs now */
				evsel->core.attr.exclude_host = false;
				evsel->core.attr.exclude_guest = false;
			}
		}

		if (evsel->exclude_GH) {
			pr_debug2_peo("PMU has no exclude_host/guest support, bailing out\n");
			return false;
		}
		if (!perf_missing_features.exclude_guest) {
			perf_missing_features.exclude_guest = true;
			pr_debug2_peo("switching off exclude_guest, exclude_host\n");
		}
		return true;
	} else if (!perf_missing_features.sample_id_all) {
		perf_missing_features.sample_id_all = true;
		pr_debug2_peo("switching off sample_id_all\n");
		return true;
	} else if (!perf_missing_features.lbr_flags &&
			(evsel->core.attr.branch_sample_type &
			 (PERF_SAMPLE_BRANCH_NO_CYCLES |
			  PERF_SAMPLE_BRANCH_NO_FLAGS))) {
		perf_missing_features.lbr_flags = true;
		pr_debug2_peo("switching off branch sample type no (cycles/flags)\n");
		return true;
	} else if (!perf_missing_features.group_read &&
		    evsel->core.attr.inherit &&
		   (evsel->core.attr.read_format & PERF_FORMAT_GROUP) &&
		   evsel__is_group_leader(evsel)) {
		perf_missing_features.group_read = true;
		pr_debug2_peo("switching off group read\n");
		return true;
	} else {
		return false;
	}
}

bool evsel__increase_rlimit(enum rlimit_action *set_rlimit)
{
	int old_errno;
	struct rlimit l;

	if (*set_rlimit < INCREASED_MAX) {
		old_errno = errno;

		if (getrlimit(RLIMIT_NOFILE, &l) == 0) {
			if (*set_rlimit == NO_CHANGE) {
				l.rlim_cur = l.rlim_max;
			} else {
				l.rlim_cur = l.rlim_max + 1000;
				l.rlim_max = l.rlim_cur;
			}
			if (setrlimit(RLIMIT_NOFILE, &l) == 0) {
				(*set_rlimit) += 1;
				errno = old_errno;
				return true;
			}
		}
		errno = old_errno;
	}

	return false;
}

static int evsel__open_cpu(struct evsel *evsel, struct perf_cpu_map *cpus,
		struct perf_thread_map *threads,
		int start_cpu_map_idx, int end_cpu_map_idx)
{
	int idx, thread, nthreads;
	int pid = -1, err, old_errno;
	enum rlimit_action set_rlimit = NO_CHANGE;

	err = __evsel__prepare_open(evsel, cpus, threads);
	if (err)
		return err;

	if (cpus == NULL)
		cpus = empty_cpu_map;

	if (threads == NULL)
		threads = empty_thread_map;

	if (evsel->core.system_wide)
		nthreads = 1;
	else
		nthreads = threads->nr;

	if (evsel->cgrp)
		pid = evsel->cgrp->fd;

fallback_missing_features:
	evsel__disable_missing_features(evsel);

	display_attr(&evsel->core.attr);

	for (idx = start_cpu_map_idx; idx < end_cpu_map_idx; idx++) {

		for (thread = 0; thread < nthreads; thread++) {
			int fd, group_fd;
retry_open:
			if (thread >= nthreads)
				break;

			if (!evsel->cgrp && !evsel->core.system_wide)
				pid = perf_thread_map__pid(threads, thread);

			group_fd = get_group_fd(evsel, idx, thread);

			test_attr__ready();

			pr_debug2_peo("sys_perf_event_open: pid %d  cpu %d  group_fd %d  flags %#lx",
				pid, perf_cpu_map__cpu(cpus, idx).cpu, group_fd, evsel->open_flags);

			fd = sys_perf_event_open(&evsel->core.attr, pid,
						perf_cpu_map__cpu(cpus, idx).cpu,
						group_fd, evsel->open_flags);

			FD(evsel, idx, thread) = fd;

			if (fd < 0) {
				err = -errno;

				pr_debug2_peo("\nsys_perf_event_open failed, error %d\n",
					  err);
				goto try_fallback;
			}

			bpf_counter__install_pe(evsel, idx, fd);

			if (unlikely(test_attr__enabled)) {
				test_attr__open(&evsel->core.attr, pid,
						perf_cpu_map__cpu(cpus, idx),
						fd, group_fd, evsel->open_flags);
			}

			pr_debug2_peo(" = %d\n", fd);

			if (evsel->bpf_fd >= 0) {
				int evt_fd = fd;
				int bpf_fd = evsel->bpf_fd;

				err = ioctl(evt_fd,
					    PERF_EVENT_IOC_SET_BPF,
					    bpf_fd);
				if (err && errno != EEXIST) {
					pr_err("failed to attach bpf fd %d: %s\n",
					       bpf_fd, strerror(errno));
					err = -EINVAL;
					goto out_close;
				}
			}

			set_rlimit = NO_CHANGE;

			/*
			 * If we succeeded but had to kill clockid, fail and
			 * have evsel__open_strerror() print us a nice error.
			 */
			if (perf_missing_features.clockid ||
			    perf_missing_features.clockid_wrong) {
				err = -EINVAL;
				goto out_close;
			}
		}
	}

	return 0;

try_fallback:
	if (evsel__precise_ip_fallback(evsel))
		goto retry_open;

	if (evsel__ignore_missing_thread(evsel, perf_cpu_map__nr(cpus),
					 idx, threads, thread, err)) {
		/* We just removed 1 thread, so lower the upper nthreads limit. */
		nthreads--;

		/* ... and pretend like nothing have happened. */
		err = 0;
		goto retry_open;
	}
	/*
	 * perf stat needs between 5 and 22 fds per CPU. When we run out
	 * of them try to increase the limits.
	 */
	if (err == -EMFILE && evsel__increase_rlimit(&set_rlimit))
		goto retry_open;

	if (err != -EINVAL || idx > 0 || thread > 0)
		goto out_close;

	if (evsel__detect_missing_features(evsel))
		goto fallback_missing_features;
out_close:
	if (err)
		threads->err_thread = thread;

	old_errno = errno;
	do {
		while (--thread >= 0) {
			if (FD(evsel, idx, thread) >= 0)
				close(FD(evsel, idx, thread));
			FD(evsel, idx, thread) = -1;
		}
		thread = nthreads;
	} while (--idx >= 0);
	errno = old_errno;
	return err;
}

int evsel__open(struct evsel *evsel, struct perf_cpu_map *cpus,
		struct perf_thread_map *threads)
{
	return evsel__open_cpu(evsel, cpus, threads, 0, perf_cpu_map__nr(cpus));
}

void evsel__close(struct evsel *evsel)
{
	perf_evsel__close(&evsel->core);
	perf_evsel__free_id(&evsel->core);
}

int evsel__open_per_cpu(struct evsel *evsel, struct perf_cpu_map *cpus, int cpu_map_idx)
{
	if (cpu_map_idx == -1)
		return evsel__open_cpu(evsel, cpus, NULL, 0, perf_cpu_map__nr(cpus));

	return evsel__open_cpu(evsel, cpus, NULL, cpu_map_idx, cpu_map_idx + 1);
}

int evsel__open_per_thread(struct evsel *evsel, struct perf_thread_map *threads)
{
	return evsel__open(evsel, NULL, threads);
}

static int perf_evsel__parse_id_sample(const struct evsel *evsel,
				       const union perf_event *event,
				       struct perf_sample *sample)
{
	u64 type = evsel->core.attr.sample_type;
	const __u64 *array = event->sample.array;
	bool swapped = evsel->needs_swap;
	union u64_swap u;

	array += ((event->header.size -
		   sizeof(event->header)) / sizeof(u64)) - 1;

	if (type & PERF_SAMPLE_IDENTIFIER) {
		sample->id = *array;
		array--;
	}

	if (type & PERF_SAMPLE_CPU) {
		u.val64 = *array;
		if (swapped) {
			/* undo swap of u64, then swap on individual u32s */
			u.val64 = bswap_64(u.val64);
			u.val32[0] = bswap_32(u.val32[0]);
		}

		sample->cpu = u.val32[0];
		array--;
	}

	if (type & PERF_SAMPLE_STREAM_ID) {
		sample->stream_id = *array;
		array--;
	}

	if (type & PERF_SAMPLE_ID) {
		sample->id = *array;
		array--;
	}

	if (type & PERF_SAMPLE_TIME) {
		sample->time = *array;
		array--;
	}

	if (type & PERF_SAMPLE_TID) {
		u.val64 = *array;
		if (swapped) {
			/* undo swap of u64, then swap on individual u32s */
			u.val64 = bswap_64(u.val64);
			u.val32[0] = bswap_32(u.val32[0]);
			u.val32[1] = bswap_32(u.val32[1]);
		}

		sample->pid = u.val32[0];
		sample->tid = u.val32[1];
		array--;
	}

	return 0;
}

static inline bool overflow(const void *endp, u16 max_size, const void *offset,
			    u64 size)
{
	return size > max_size || offset + size > endp;
}

#define OVERFLOW_CHECK(offset, size, max_size)				\
	do {								\
		if (overflow(endp, (max_size), (offset), (size)))	\
			return -EFAULT;					\
	} while (0)

#define OVERFLOW_CHECK_u64(offset) \
	OVERFLOW_CHECK(offset, sizeof(u64), sizeof(u64))

static int
perf_event__check_size(union perf_event *event, unsigned int sample_size)
{
	/*
	 * The evsel's sample_size is based on PERF_SAMPLE_MASK which includes
	 * up to PERF_SAMPLE_PERIOD.  After that overflow() must be used to
	 * check the format does not go past the end of the event.
	 */
	if (sample_size + sizeof(event->header) > event->header.size)
		return -EFAULT;

	return 0;
}

void __weak arch_perf_parse_sample_weight(struct perf_sample *data,
					  const __u64 *array,
					  u64 type __maybe_unused)
{
	data->weight = *array;
}

u64 evsel__bitfield_swap_branch_flags(u64 value)
{
	u64 new_val = 0;

	/*
	 * branch_flags
	 * union {
	 * 	u64 values;
	 * 	struct {
	 * 		mispred:1	//target mispredicted
	 * 		predicted:1	//target predicted
	 * 		in_tx:1		//in transaction
	 * 		abort:1		//transaction abort
	 * 		cycles:16	//cycle count to last branch
	 * 		type:4		//branch type
	 * 		reserved:40
	 * 	}
	 * }
	 *
	 * Avoid bswap64() the entire branch_flag.value,
	 * as it has variable bit-field sizes. Instead the
	 * macro takes the bit-field position/size,
	 * swaps it based on the host endianness.
	 *
	 * tep_is_bigendian() is used here instead of
	 * bigendian() to avoid python test fails.
	 */
	if (tep_is_bigendian()) {
		new_val = bitfield_swap(value, 0, 1);
		new_val |= bitfield_swap(value, 1, 1);
		new_val |= bitfield_swap(value, 2, 1);
		new_val |= bitfield_swap(value, 3, 1);
		new_val |= bitfield_swap(value, 4, 16);
		new_val |= bitfield_swap(value, 20, 4);
		new_val |= bitfield_swap(value, 24, 40);
	} else {
		new_val = bitfield_swap(value, 63, 1);
		new_val |= bitfield_swap(value, 62, 1);
		new_val |= bitfield_swap(value, 61, 1);
		new_val |= bitfield_swap(value, 60, 1);
		new_val |= bitfield_swap(value, 44, 16);
		new_val |= bitfield_swap(value, 40, 4);
		new_val |= bitfield_swap(value, 0, 40);
	}

	return new_val;
}

int evsel__parse_sample(struct evsel *evsel, union perf_event *event,
			struct perf_sample *data)
{
	u64 type = evsel->core.attr.sample_type;
	bool swapped = evsel->needs_swap;
	const __u64 *array;
	u16 max_size = event->header.size;
	const void *endp = (void *)event + max_size;
	u64 sz;

	/*
	 * used for cross-endian analysis. See git commit 65014ab3
	 * for why this goofiness is needed.
	 */
	union u64_swap u;

	memset(data, 0, sizeof(*data));
	data->cpu = data->pid = data->tid = -1;
	data->stream_id = data->id = data->time = -1ULL;
	data->period = evsel->core.attr.sample_period;
	data->cpumode = event->header.misc & PERF_RECORD_MISC_CPUMODE_MASK;
	data->misc    = event->header.misc;
	data->id = -1ULL;
	data->data_src = PERF_MEM_DATA_SRC_NONE;

	if (event->header.type != PERF_RECORD_SAMPLE) {
		if (!evsel->core.attr.sample_id_all)
			return 0;
		return perf_evsel__parse_id_sample(evsel, event, data);
	}

	array = event->sample.array;

	if (perf_event__check_size(event, evsel->sample_size))
		return -EFAULT;

	if (type & PERF_SAMPLE_IDENTIFIER) {
		data->id = *array;
		array++;
	}

	if (type & PERF_SAMPLE_IP) {
		data->ip = *array;
		array++;
	}

	if (type & PERF_SAMPLE_TID) {
		u.val64 = *array;
		if (swapped) {
			/* undo swap of u64, then swap on individual u32s */
			u.val64 = bswap_64(u.val64);
			u.val32[0] = bswap_32(u.val32[0]);
			u.val32[1] = bswap_32(u.val32[1]);
		}

		data->pid = u.val32[0];
		data->tid = u.val32[1];
		array++;
	}

	if (type & PERF_SAMPLE_TIME) {
		data->time = *array;
		array++;
	}

	if (type & PERF_SAMPLE_ADDR) {
		data->addr = *array;
		array++;
	}

	if (type & PERF_SAMPLE_ID) {
		data->id = *array;
		array++;
	}

	if (type & PERF_SAMPLE_STREAM_ID) {
		data->stream_id = *array;
		array++;
	}

	if (type & PERF_SAMPLE_CPU) {

		u.val64 = *array;
		if (swapped) {
			/* undo swap of u64, then swap on individual u32s */
			u.val64 = bswap_64(u.val64);
			u.val32[0] = bswap_32(u.val32[0]);
		}

		data->cpu = u.val32[0];
		array++;
	}

	if (type & PERF_SAMPLE_PERIOD) {
		data->period = *array;
		array++;
	}

	if (type & PERF_SAMPLE_READ) {
		u64 read_format = evsel->core.attr.read_format;

		OVERFLOW_CHECK_u64(array);
		if (read_format & PERF_FORMAT_GROUP)
			data->read.group.nr = *array;
		else
			data->read.one.value = *array;

		array++;

		if (read_format & PERF_FORMAT_TOTAL_TIME_ENABLED) {
			OVERFLOW_CHECK_u64(array);
			data->read.time_enabled = *array;
			array++;
		}

		if (read_format & PERF_FORMAT_TOTAL_TIME_RUNNING) {
			OVERFLOW_CHECK_u64(array);
			data->read.time_running = *array;
			array++;
		}

		/* PERF_FORMAT_ID is forced for PERF_SAMPLE_READ */
		if (read_format & PERF_FORMAT_GROUP) {
			const u64 max_group_nr = UINT64_MAX /
					sizeof(struct sample_read_value);

			if (data->read.group.nr > max_group_nr)
				return -EFAULT;
			sz = data->read.group.nr *
			     sizeof(struct sample_read_value);
			OVERFLOW_CHECK(array, sz, max_size);
			data->read.group.values =
					(struct sample_read_value *)array;
			array = (void *)array + sz;
		} else {
			OVERFLOW_CHECK_u64(array);
			data->read.one.id = *array;
			array++;
		}
	}

	if (type & PERF_SAMPLE_CALLCHAIN) {
		const u64 max_callchain_nr = UINT64_MAX / sizeof(u64);

		OVERFLOW_CHECK_u64(array);
		data->callchain = (struct ip_callchain *)array++;
		if (data->callchain->nr > max_callchain_nr)
			return -EFAULT;
		sz = data->callchain->nr * sizeof(u64);
		OVERFLOW_CHECK(array, sz, max_size);
		array = (void *)array + sz;
	}

	if (type & PERF_SAMPLE_RAW) {
		OVERFLOW_CHECK_u64(array);
		u.val64 = *array;

		/*
		 * Undo swap of u64, then swap on individual u32s,
		 * get the size of the raw area and undo all of the
		 * swap. The pevent interface handles endianness by
		 * itself.
		 */
		if (swapped) {
			u.val64 = bswap_64(u.val64);
			u.val32[0] = bswap_32(u.val32[0]);
			u.val32[1] = bswap_32(u.val32[1]);
		}
		data->raw_size = u.val32[0];

		/*
		 * The raw data is aligned on 64bits including the
		 * u32 size, so it's safe to use mem_bswap_64.
		 */
		if (swapped)
			mem_bswap_64((void *) array, data->raw_size);

		array = (void *)array + sizeof(u32);

		OVERFLOW_CHECK(array, data->raw_size, max_size);
		data->raw_data = (void *)array;
		array = (void *)array + data->raw_size;
	}

	if (type & PERF_SAMPLE_BRANCH_STACK) {
		const u64 max_branch_nr = UINT64_MAX /
					  sizeof(struct branch_entry);
		struct branch_entry *e;
		unsigned int i;

		OVERFLOW_CHECK_u64(array);
		data->branch_stack = (struct branch_stack *)array++;

		if (data->branch_stack->nr > max_branch_nr)
			return -EFAULT;

		sz = data->branch_stack->nr * sizeof(struct branch_entry);
		if (evsel__has_branch_hw_idx(evsel)) {
			sz += sizeof(u64);
			e = &data->branch_stack->entries[0];
		} else {
			data->no_hw_idx = true;
			/*
			 * if the PERF_SAMPLE_BRANCH_HW_INDEX is not applied,
			 * only nr and entries[] will be output by kernel.
			 */
			e = (struct branch_entry *)&data->branch_stack->hw_idx;
		}

		if (swapped) {
			/*
			 * struct branch_flag does not have endian
			 * specific bit field definition. And bswap
			 * will not resolve the issue, since these
			 * are bit fields.
			 *
			 * evsel__bitfield_swap_branch_flags() uses a
			 * bitfield_swap macro to swap the bit position
			 * based on the host endians.
			 */
			for (i = 0; i < data->branch_stack->nr; i++, e++)
				e->flags.value = evsel__bitfield_swap_branch_flags(e->flags.value);
		}

		OVERFLOW_CHECK(array, sz, max_size);
		array = (void *)array + sz;
	}

	if (type & PERF_SAMPLE_REGS_USER) {
		OVERFLOW_CHECK_u64(array);
		data->user_regs.abi = *array;
		array++;

		if (data->user_regs.abi) {
			u64 mask = evsel->core.attr.sample_regs_user;

			sz = hweight64(mask) * sizeof(u64);
			OVERFLOW_CHECK(array, sz, max_size);
			data->user_regs.mask = mask;
			data->user_regs.regs = (u64 *)array;
			array = (void *)array + sz;
		}
	}

	if (type & PERF_SAMPLE_STACK_USER) {
		OVERFLOW_CHECK_u64(array);
		sz = *array++;

		data->user_stack.offset = ((char *)(array - 1)
					  - (char *) event);

		if (!sz) {
			data->user_stack.size = 0;
		} else {
			OVERFLOW_CHECK(array, sz, max_size);
			data->user_stack.data = (char *)array;
			array = (void *)array + sz;
			OVERFLOW_CHECK_u64(array);
			data->user_stack.size = *array++;
			if (WARN_ONCE(data->user_stack.size > sz,
				      "user stack dump failure\n"))
				return -EFAULT;
		}
	}

	if (type & PERF_SAMPLE_WEIGHT_TYPE) {
		OVERFLOW_CHECK_u64(array);
		arch_perf_parse_sample_weight(data, array, type);
		array++;
	}

	if (type & PERF_SAMPLE_DATA_SRC) {
		OVERFLOW_CHECK_u64(array);
		data->data_src = *array;
		array++;
	}

	if (type & PERF_SAMPLE_TRANSACTION) {
		OVERFLOW_CHECK_u64(array);
		data->transaction = *array;
		array++;
	}

	data->intr_regs.abi = PERF_SAMPLE_REGS_ABI_NONE;
	if (type & PERF_SAMPLE_REGS_INTR) {
		OVERFLOW_CHECK_u64(array);
		data->intr_regs.abi = *array;
		array++;

		if (data->intr_regs.abi != PERF_SAMPLE_REGS_ABI_NONE) {
			u64 mask = evsel->core.attr.sample_regs_intr;

			sz = hweight64(mask) * sizeof(u64);
			OVERFLOW_CHECK(array, sz, max_size);
			data->intr_regs.mask = mask;
			data->intr_regs.regs = (u64 *)array;
			array = (void *)array + sz;
		}
	}

	data->phys_addr = 0;
	if (type & PERF_SAMPLE_PHYS_ADDR) {
		data->phys_addr = *array;
		array++;
	}

	data->cgroup = 0;
	if (type & PERF_SAMPLE_CGROUP) {
		data->cgroup = *array;
		array++;
	}

	data->data_page_size = 0;
	if (type & PERF_SAMPLE_DATA_PAGE_SIZE) {
		data->data_page_size = *array;
		array++;
	}

	data->code_page_size = 0;
	if (type & PERF_SAMPLE_CODE_PAGE_SIZE) {
		data->code_page_size = *array;
		array++;
	}

	if (type & PERF_SAMPLE_AUX) {
		OVERFLOW_CHECK_u64(array);
		sz = *array++;

		OVERFLOW_CHECK(array, sz, max_size);
		/* Undo swap of data */
		if (swapped)
			mem_bswap_64((char *)array, sz);
		data->aux_sample.size = sz;
		data->aux_sample.data = (char *)array;
		array = (void *)array + sz;
	}

	return 0;
}

int evsel__parse_sample_timestamp(struct evsel *evsel, union perf_event *event,
				  u64 *timestamp)
{
	u64 type = evsel->core.attr.sample_type;
	const __u64 *array;

	if (!(type & PERF_SAMPLE_TIME))
		return -1;

	if (event->header.type != PERF_RECORD_SAMPLE) {
		struct perf_sample data = {
			.time = -1ULL,
		};

		if (!evsel->core.attr.sample_id_all)
			return -1;
		if (perf_evsel__parse_id_sample(evsel, event, &data))
			return -1;

		*timestamp = data.time;
		return 0;
	}

	array = event->sample.array;

	if (perf_event__check_size(event, evsel->sample_size))
		return -EFAULT;

	if (type & PERF_SAMPLE_IDENTIFIER)
		array++;

	if (type & PERF_SAMPLE_IP)
		array++;

	if (type & PERF_SAMPLE_TID)
		array++;

	if (type & PERF_SAMPLE_TIME)
		*timestamp = *array;

	return 0;
}

struct tep_format_field *evsel__field(struct evsel *evsel, const char *name)
{
	return tep_find_field(evsel->tp_format, name);
}

void *evsel__rawptr(struct evsel *evsel, struct perf_sample *sample, const char *name)
{
	struct tep_format_field *field = evsel__field(evsel, name);
	int offset;

	if (!field)
		return NULL;

	offset = field->offset;

	if (field->flags & TEP_FIELD_IS_DYNAMIC) {
		offset = *(int *)(sample->raw_data + field->offset);
		offset &= 0xffff;
		if (field->flags & TEP_FIELD_IS_RELATIVE)
			offset += field->offset + field->size;
	}

	return sample->raw_data + offset;
}

u64 format_field__intval(struct tep_format_field *field, struct perf_sample *sample,
			 bool needs_swap)
{
	u64 value;
	void *ptr = sample->raw_data + field->offset;

	switch (field->size) {
	case 1:
		return *(u8 *)ptr;
	case 2:
		value = *(u16 *)ptr;
		break;
	case 4:
		value = *(u32 *)ptr;
		break;
	case 8:
		memcpy(&value, ptr, sizeof(u64));
		break;
	default:
		return 0;
	}

	if (!needs_swap)
		return value;

	switch (field->size) {
	case 2:
		return bswap_16(value);
	case 4:
		return bswap_32(value);
	case 8:
		return bswap_64(value);
	default:
		return 0;
	}

	return 0;
}

u64 evsel__intval(struct evsel *evsel, struct perf_sample *sample, const char *name)
{
	struct tep_format_field *field = evsel__field(evsel, name);

	if (!field)
		return 0;

	return field ? format_field__intval(field, sample, evsel->needs_swap) : 0;
}

bool evsel__fallback(struct evsel *evsel, int err, char *msg, size_t msgsize)
{
	int paranoid;

	if ((err == ENOENT || err == ENXIO || err == ENODEV) &&
	    evsel->core.attr.type   == PERF_TYPE_HARDWARE &&
	    evsel->core.attr.config == PERF_COUNT_HW_CPU_CYCLES) {
		/*
		 * If it's cycles then fall back to hrtimer based
		 * cpu-clock-tick sw counter, which is always available even if
		 * no PMU support.
		 *
		 * PPC returns ENXIO until 2.6.37 (behavior changed with commit
		 * b0a873e).
		 */
		scnprintf(msg, msgsize, "%s",
"The cycles event is not supported, trying to fall back to cpu-clock-ticks");

		evsel->core.attr.type   = PERF_TYPE_SOFTWARE;
		evsel->core.attr.config = PERF_COUNT_SW_CPU_CLOCK;

		zfree(&evsel->name);
		return true;
	} else if (err == EACCES && !evsel->core.attr.exclude_kernel &&
		   (paranoid = perf_event_paranoid()) > 1) {
		const char *name = evsel__name(evsel);
		char *new_name;
		const char *sep = ":";

		/* If event has exclude user then don't exclude kernel. */
		if (evsel->core.attr.exclude_user)
			return false;

		/* Is there already the separator in the name. */
		if (strchr(name, '/') ||
		    (strchr(name, ':') && !evsel->is_libpfm_event))
			sep = "";

		if (asprintf(&new_name, "%s%su", name, sep) < 0)
			return false;

		if (evsel->name)
			free(evsel->name);
		evsel->name = new_name;
		scnprintf(msg, msgsize, "kernel.perf_event_paranoid=%d, trying "
			  "to fall back to excluding kernel and hypervisor "
			  " samples", paranoid);
		evsel->core.attr.exclude_kernel = 1;
		evsel->core.attr.exclude_hv     = 1;

		return true;
	}

	return false;
}

static bool find_process(const char *name)
{
	size_t len = strlen(name);
	DIR *dir;
	struct dirent *d;
	int ret = -1;

	dir = opendir(procfs__mountpoint());
	if (!dir)
		return false;

	/* Walk through the directory. */
	while (ret && (d = readdir(dir)) != NULL) {
		char path[PATH_MAX];
		char *data;
		size_t size;

		if ((d->d_type != DT_DIR) ||
		     !strcmp(".", d->d_name) ||
		     !strcmp("..", d->d_name))
			continue;

		scnprintf(path, sizeof(path), "%s/%s/comm",
			  procfs__mountpoint(), d->d_name);

		if (filename__read_str(path, &data, &size))
			continue;

		ret = strncmp(name, data, len);
		free(data);
	}

	closedir(dir);
	return ret ? false : true;
}

int evsel__open_strerror(struct evsel *evsel, struct target *target,
			 int err, char *msg, size_t size)
{
	char sbuf[STRERR_BUFSIZE];
	int printed = 0, enforced = 0;

	switch (err) {
	case EPERM:
	case EACCES:
		printed += scnprintf(msg + printed, size - printed,
			"Access to performance monitoring and observability operations is limited.\n");

		if (!sysfs__read_int("fs/selinux/enforce", &enforced)) {
			if (enforced) {
				printed += scnprintf(msg + printed, size - printed,
					"Enforced MAC policy settings (SELinux) can limit access to performance\n"
					"monitoring and observability operations. Inspect system audit records for\n"
					"more perf_event access control information and adjusting the policy.\n");
			}
		}

		if (err == EPERM)
			printed += scnprintf(msg, size,
				"No permission to enable %s event.\n\n", evsel__name(evsel));

		return scnprintf(msg + printed, size - printed,
		 "Consider adjusting /proc/sys/kernel/perf_event_paranoid setting to open\n"
		 "access to performance monitoring and observability operations for processes\n"
		 "without CAP_PERFMON, CAP_SYS_PTRACE or CAP_SYS_ADMIN Linux capability.\n"
		 "More information can be found at 'Perf events and tool security' document:\n"
		 "https://www.kernel.org/doc/html/latest/admin-guide/perf-security.html\n"
		 "perf_event_paranoid setting is %d:\n"
		 "  -1: Allow use of (almost) all events by all users\n"
		 "      Ignore mlock limit after perf_event_mlock_kb without CAP_IPC_LOCK\n"
		 ">= 0: Disallow raw and ftrace function tracepoint access\n"
		 ">= 1: Disallow CPU event access\n"
		 ">= 2: Disallow kernel profiling\n"
		 "To make the adjusted perf_event_paranoid setting permanent preserve it\n"
		 "in /etc/sysctl.conf (e.g. kernel.perf_event_paranoid = <setting>)",
		 perf_event_paranoid());
	case ENOENT:
		return scnprintf(msg, size, "The %s event is not supported.", evsel__name(evsel));
	case EMFILE:
		return scnprintf(msg, size, "%s",
			 "Too many events are opened.\n"
			 "Probably the maximum number of open file descriptors has been reached.\n"
			 "Hint: Try again after reducing the number of events.\n"
			 "Hint: Try increasing the limit with 'ulimit -n <limit>'");
	case ENOMEM:
		if (evsel__has_callchain(evsel) &&
		    access("/proc/sys/kernel/perf_event_max_stack", F_OK) == 0)
			return scnprintf(msg, size,
					 "Not enough memory to setup event with callchain.\n"
					 "Hint: Try tweaking /proc/sys/kernel/perf_event_max_stack\n"
					 "Hint: Current value: %d", sysctl__max_stack());
		break;
	case ENODEV:
		if (target->cpu_list)
			return scnprintf(msg, size, "%s",
	 "No such device - did you specify an out-of-range profile CPU?");
		break;
	case EOPNOTSUPP:
		if (evsel->core.attr.aux_output)
			return scnprintf(msg, size,
	"%s: PMU Hardware doesn't support 'aux_output' feature",
					 evsel__name(evsel));
		if (evsel->core.attr.sample_period != 0)
			return scnprintf(msg, size,
	"%s: PMU Hardware doesn't support sampling/overflow-interrupts. Try 'perf stat'",
					 evsel__name(evsel));
		if (evsel->core.attr.precise_ip)
			return scnprintf(msg, size, "%s",
	"\'precise\' request may not be supported. Try removing 'p' modifier.");
#if defined(__i386__) || defined(__x86_64__)
		if (evsel->core.attr.type == PERF_TYPE_HARDWARE)
			return scnprintf(msg, size, "%s",
	"No hardware sampling interrupt available.\n");
#endif
		break;
	case EBUSY:
		if (find_process("oprofiled"))
			return scnprintf(msg, size,
	"The PMU counters are busy/taken by another profiler.\n"
	"We found oprofile daemon running, please stop it and try again.");
		break;
	case EINVAL:
		if (evsel->core.attr.sample_type & PERF_SAMPLE_CODE_PAGE_SIZE && perf_missing_features.code_page_size)
			return scnprintf(msg, size, "Asking for the code page size isn't supported by this kernel.");
		if (evsel->core.attr.sample_type & PERF_SAMPLE_DATA_PAGE_SIZE && perf_missing_features.data_page_size)
			return scnprintf(msg, size, "Asking for the data page size isn't supported by this kernel.");
		if (evsel->core.attr.write_backward && perf_missing_features.write_backward)
			return scnprintf(msg, size, "Reading from overwrite event is not supported by this kernel.");
		if (perf_missing_features.clockid)
			return scnprintf(msg, size, "clockid feature not supported.");
		if (perf_missing_features.clockid_wrong)
			return scnprintf(msg, size, "wrong clockid (%d).", clockid);
		if (perf_missing_features.aux_output)
			return scnprintf(msg, size, "The 'aux_output' feature is not supported, update the kernel.");
		if (!target__has_cpu(target))
			return scnprintf(msg, size,
	"Invalid event (%s) in per-thread mode, enable system wide with '-a'.",
					evsel__name(evsel));
		break;
	case ENODATA:
		return scnprintf(msg, size, "Cannot collect data source with the load latency event alone. "
				 "Please add an auxiliary event in front of the load latency event.");
	default:
		break;
	}

	return scnprintf(msg, size,
	"The sys_perf_event_open() syscall returned with %d (%s) for event (%s).\n"
	"/bin/dmesg | grep -i perf may provide additional information.\n",
			 err, str_error_r(err, sbuf, sizeof(sbuf)), evsel__name(evsel));
}

struct perf_env *evsel__env(struct evsel *evsel)
{
	if (evsel && evsel->evlist)
		return evsel->evlist->env;
	return &perf_env;
}

static int store_evsel_ids(struct evsel *evsel, struct evlist *evlist)
{
	int cpu_map_idx, thread;

	for (cpu_map_idx = 0; cpu_map_idx < xyarray__max_x(evsel->core.fd); cpu_map_idx++) {
		for (thread = 0; thread < xyarray__max_y(evsel->core.fd);
		     thread++) {
			int fd = FD(evsel, cpu_map_idx, thread);

			if (perf_evlist__id_add_fd(&evlist->core, &evsel->core,
						   cpu_map_idx, thread, fd) < 0)
				return -1;
		}
	}

	return 0;
}

int evsel__store_ids(struct evsel *evsel, struct evlist *evlist)
{
	struct perf_cpu_map *cpus = evsel->core.cpus;
	struct perf_thread_map *threads = evsel->core.threads;

	if (perf_evsel__alloc_id(&evsel->core, perf_cpu_map__nr(cpus), threads->nr))
		return -ENOMEM;

	return store_evsel_ids(evsel, evlist);
}

void evsel__zero_per_pkg(struct evsel *evsel)
{
	struct hashmap_entry *cur;
	size_t bkt;

	if (evsel->per_pkg_mask) {
		hashmap__for_each_entry(evsel->per_pkg_mask, cur, bkt)
			free((char *)cur->key);

		hashmap__clear(evsel->per_pkg_mask);
	}
}

bool evsel__is_hybrid(struct evsel *evsel)
{
	return evsel->pmu_name && perf_pmu__is_hybrid(evsel->pmu_name);
}

struct evsel *evsel__leader(struct evsel *evsel)
{
	return container_of(evsel->core.leader, struct evsel, core);
}

bool evsel__has_leader(struct evsel *evsel, struct evsel *leader)
{
	return evsel->core.leader == &leader->core;
}

bool evsel__is_leader(struct evsel *evsel)
{
	return evsel__has_leader(evsel, evsel);
}

void evsel__set_leader(struct evsel *evsel, struct evsel *leader)
{
	evsel->core.leader = &leader->core;
}

int evsel__source_count(const struct evsel *evsel)
{
	struct evsel *pos;
	int count = 0;

	evlist__for_each_entry(evsel->evlist, pos) {
		if (pos->metric_leader == evsel)
			count++;
	}
	return count;
}<|MERGE_RESOLUTION|>--- conflicted
+++ resolved
@@ -1064,8 +1064,6 @@
 {
 }
 
-<<<<<<< HEAD
-=======
 static void evsel__set_default_freq_period(struct record_opts *opts,
 					   struct perf_event_attr *attr)
 {
@@ -1077,7 +1075,6 @@
 	}
 }
 
->>>>>>> 754e0b0e
 /*
  * The enable_on_exec/disabled value strategy:
  *
