--- conflicted
+++ resolved
@@ -4856,11 +4856,7 @@
 	cmd->gpio_num = pin_idx;
 	cmd->gpio_val = value ? 1 : 0;
 
-<<<<<<< HEAD
-	return ice_status_to_errno(ice_aq_send_cmd(hw, &desc, NULL, 0, cd));
-=======
 	return ice_aq_send_cmd(hw, &desc, NULL, 0, cd);
->>>>>>> 754e0b0e
 }
 
 /**
@@ -4880,11 +4876,7 @@
 {
 	struct ice_aqc_gpio *cmd;
 	struct ice_aq_desc desc;
-<<<<<<< HEAD
-	enum ice_status status;
-=======
 	int status;
->>>>>>> 754e0b0e
 
 	ice_fill_dflt_direct_cmd_desc(&desc, ice_aqc_opc_get_gpio);
 	cmd = &desc.params.read_write_gpio;
@@ -4893,11 +4885,7 @@
 
 	status = ice_aq_send_cmd(hw, &desc, NULL, 0, cd);
 	if (status)
-<<<<<<< HEAD
-		return ice_status_to_errno(status);
-=======
 		return status;
->>>>>>> 754e0b0e
 
 	*value = !!cmd->gpio_val;
 	return 0;
