--- conflicted
+++ resolved
@@ -27,8 +27,6 @@
 #define MIN_THROTL_IOPS (10)
 #define DFL_LATENCY_TARGET (-1L)
 #define DFL_IDLE_THRESHOLD (0)
-<<<<<<< HEAD
-=======
 #define DFL_HD_BASELINE_LATENCY (4000L) /* 4ms */
 #define LATENCY_FILTERED_SSD (0)
 /*
@@ -36,7 +34,6 @@
  * help determine if its IO is impacted by others, hence we ignore the IO
  */
 #define LATENCY_FILTERED_HD (1000L) /* 1ms */
->>>>>>> 32c1431e
 
 #define SKIP_LATENCY (((u64)1) << BLK_STAT_RES_SHIFT)
 
@@ -2428,20 +2425,13 @@
 void blk_throtl_register_queue(struct request_queue *q)
 {
 	struct throtl_data *td;
-<<<<<<< HEAD
-=======
 	int i;
->>>>>>> 32c1431e
 
 	td = q->td;
 	BUG_ON(!td);
 
-	if (blk_queue_nonrot(q))
+	if (blk_queue_nonrot(q)) {
 		td->throtl_slice = DFL_THROTL_SLICE_SSD;
-<<<<<<< HEAD
-	else
-		td->throtl_slice = DFL_THROTL_SLICE_HD;
-=======
 		td->filtered_latency = LATENCY_FILTERED_SSD;
 	} else {
 		td->throtl_slice = DFL_THROTL_SLICE_HD;
@@ -2449,7 +2439,6 @@
 		for (i = 0; i < LATENCY_BUCKET_SIZE; i++)
 			td->avg_buckets[i].latency = DFL_HD_BASELINE_LATENCY;
 	}
->>>>>>> 32c1431e
 #ifndef CONFIG_BLK_DEV_THROTTLING_LOW
 	/* if no low limit, use previous default */
 	td->throtl_slice = DFL_THROTL_SLICE_HD;
