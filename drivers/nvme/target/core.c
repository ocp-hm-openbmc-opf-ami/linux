// SPDX-License-Identifier: GPL-2.0
/*
 * Common code for the NVMe target.
 * Copyright (c) 2015-2016 HGST, a Western Digital Company.
 */
#define pr_fmt(fmt) KBUILD_MODNAME ": " fmt
#include <linux/module.h>
#include <linux/random.h>
#include <linux/rculist.h>
#include <linux/pci-p2pdma.h>
#include <linux/scatterlist.h>

#define CREATE_TRACE_POINTS
#include "trace.h"

#include "nvmet.h"

struct workqueue_struct *buffered_io_wq;
static const struct nvmet_fabrics_ops *nvmet_transports[NVMF_TRTYPE_MAX];
static DEFINE_IDA(cntlid_ida);

/*
 * This read/write semaphore is used to synchronize access to configuration
 * information on a target system that will result in discovery log page
 * information change for at least one host.
 * The full list of resources to protected by this semaphore is:
 *
 *  - subsystems list
 *  - per-subsystem allowed hosts list
 *  - allow_any_host subsystem attribute
 *  - nvmet_genctr
 *  - the nvmet_transports array
 *
 * When updating any of those lists/structures write lock should be obtained,
 * while when reading (popolating discovery log page or checking host-subsystem
 * link) read lock is obtained to allow concurrent reads.
 */
DECLARE_RWSEM(nvmet_config_sem);

u32 nvmet_ana_group_enabled[NVMET_MAX_ANAGRPS + 1];
u64 nvmet_ana_chgcnt;
DECLARE_RWSEM(nvmet_ana_sem);

inline u16 errno_to_nvme_status(struct nvmet_req *req, int errno)
{
	u16 status;

	switch (errno) {
	case 0:
		status = NVME_SC_SUCCESS;
		break;
	case -ENOSPC:
		req->error_loc = offsetof(struct nvme_rw_command, length);
		status = NVME_SC_CAP_EXCEEDED | NVME_SC_DNR;
		break;
	case -EREMOTEIO:
		req->error_loc = offsetof(struct nvme_rw_command, slba);
		status = NVME_SC_LBA_RANGE | NVME_SC_DNR;
		break;
	case -EOPNOTSUPP:
		req->error_loc = offsetof(struct nvme_common_command, opcode);
		switch (req->cmd->common.opcode) {
		case nvme_cmd_dsm:
		case nvme_cmd_write_zeroes:
			status = NVME_SC_ONCS_NOT_SUPPORTED | NVME_SC_DNR;
			break;
		default:
			status = NVME_SC_INVALID_OPCODE | NVME_SC_DNR;
		}
		break;
	case -ENODATA:
		req->error_loc = offsetof(struct nvme_rw_command, nsid);
		status = NVME_SC_ACCESS_DENIED;
		break;
	case -EIO:
		/* FALLTHRU */
	default:
		req->error_loc = offsetof(struct nvme_common_command, opcode);
		status = NVME_SC_INTERNAL | NVME_SC_DNR;
	}

	return status;
}

static struct nvmet_subsys *nvmet_find_get_subsys(struct nvmet_port *port,
		const char *subsysnqn);

u16 nvmet_copy_to_sgl(struct nvmet_req *req, off_t off, const void *buf,
		size_t len)
{
	if (sg_pcopy_from_buffer(req->sg, req->sg_cnt, buf, len, off) != len) {
		req->error_loc = offsetof(struct nvme_common_command, dptr);
		return NVME_SC_SGL_INVALID_DATA | NVME_SC_DNR;
	}
	return 0;
}

u16 nvmet_copy_from_sgl(struct nvmet_req *req, off_t off, void *buf, size_t len)
{
	if (sg_pcopy_to_buffer(req->sg, req->sg_cnt, buf, len, off) != len) {
		req->error_loc = offsetof(struct nvme_common_command, dptr);
		return NVME_SC_SGL_INVALID_DATA | NVME_SC_DNR;
	}
	return 0;
}

u16 nvmet_zero_sgl(struct nvmet_req *req, off_t off, size_t len)
{
	if (sg_zero_buffer(req->sg, req->sg_cnt, len, off) != len) {
		req->error_loc = offsetof(struct nvme_common_command, dptr);
		return NVME_SC_SGL_INVALID_DATA | NVME_SC_DNR;
	}
	return 0;
}

static unsigned int nvmet_max_nsid(struct nvmet_subsys *subsys)
{
	struct nvmet_ns *ns;

	if (list_empty(&subsys->namespaces))
		return 0;

	ns = list_last_entry(&subsys->namespaces, struct nvmet_ns, dev_link);
	return ns->nsid;
}

static u32 nvmet_async_event_result(struct nvmet_async_event *aen)
{
	return aen->event_type | (aen->event_info << 8) | (aen->log_page << 16);
}

static void nvmet_async_events_process(struct nvmet_ctrl *ctrl, u16 status)
{
	struct nvmet_async_event *aen;
	struct nvmet_req *req;

	while (1) {
		mutex_lock(&ctrl->lock);
		aen = list_first_entry_or_null(&ctrl->async_events,
				struct nvmet_async_event, entry);
		if (!aen || !ctrl->nr_async_event_cmds) {
			mutex_unlock(&ctrl->lock);
			break;
		}

		req = ctrl->async_event_cmds[--ctrl->nr_async_event_cmds];
		if (status == 0)
			nvmet_set_result(req, nvmet_async_event_result(aen));

		list_del(&aen->entry);
		kfree(aen);

		mutex_unlock(&ctrl->lock);
		nvmet_req_complete(req, status);
<<<<<<< HEAD
	}
}

static void nvmet_async_events_free(struct nvmet_ctrl *ctrl)
{
	struct nvmet_req *req;

	mutex_lock(&ctrl->lock);
	while (ctrl->nr_async_event_cmds) {
		req = ctrl->async_event_cmds[--ctrl->nr_async_event_cmds];
		mutex_unlock(&ctrl->lock);
		nvmet_req_complete(req, NVME_SC_INTERNAL | NVME_SC_DNR);
		mutex_lock(&ctrl->lock);
=======
>>>>>>> 04d5ce62
	}
	mutex_unlock(&ctrl->lock);
}

static void nvmet_async_event_work(struct work_struct *work)
{
	struct nvmet_ctrl *ctrl =
		container_of(work, struct nvmet_ctrl, async_event_work);

	nvmet_async_events_process(ctrl, 0);
}

static void nvmet_async_events_free(struct nvmet_ctrl *ctrl)
{
	struct nvmet_req *req;

	mutex_lock(&ctrl->lock);
	while (ctrl->nr_async_event_cmds) {
		req = ctrl->async_event_cmds[--ctrl->nr_async_event_cmds];
		mutex_unlock(&ctrl->lock);
		nvmet_req_complete(req, NVME_SC_INTERNAL | NVME_SC_DNR);
		mutex_lock(&ctrl->lock);
	}
	mutex_unlock(&ctrl->lock);
}

static void nvmet_async_event_work(struct work_struct *work)
{
	struct nvmet_ctrl *ctrl =
		container_of(work, struct nvmet_ctrl, async_event_work);

	nvmet_async_events_process(ctrl, 0);
}

void nvmet_add_async_event(struct nvmet_ctrl *ctrl, u8 event_type,
		u8 event_info, u8 log_page)
{
	struct nvmet_async_event *aen;

	aen = kmalloc(sizeof(*aen), GFP_KERNEL);
	if (!aen)
		return;

	aen->event_type = event_type;
	aen->event_info = event_info;
	aen->log_page = log_page;

	mutex_lock(&ctrl->lock);
	list_add_tail(&aen->entry, &ctrl->async_events);
	mutex_unlock(&ctrl->lock);

	schedule_work(&ctrl->async_event_work);
}

static void nvmet_add_to_changed_ns_log(struct nvmet_ctrl *ctrl, __le32 nsid)
{
	u32 i;

	mutex_lock(&ctrl->lock);
	if (ctrl->nr_changed_ns > NVME_MAX_CHANGED_NAMESPACES)
		goto out_unlock;

	for (i = 0; i < ctrl->nr_changed_ns; i++) {
		if (ctrl->changed_ns_list[i] == nsid)
			goto out_unlock;
	}

	if (ctrl->nr_changed_ns == NVME_MAX_CHANGED_NAMESPACES) {
		ctrl->changed_ns_list[0] = cpu_to_le32(0xffffffff);
		ctrl->nr_changed_ns = U32_MAX;
		goto out_unlock;
	}

	ctrl->changed_ns_list[ctrl->nr_changed_ns++] = nsid;
out_unlock:
	mutex_unlock(&ctrl->lock);
}

void nvmet_ns_changed(struct nvmet_subsys *subsys, u32 nsid)
{
	struct nvmet_ctrl *ctrl;

	lockdep_assert_held(&subsys->lock);

	list_for_each_entry(ctrl, &subsys->ctrls, subsys_entry) {
		nvmet_add_to_changed_ns_log(ctrl, cpu_to_le32(nsid));
		if (nvmet_aen_bit_disabled(ctrl, NVME_AEN_BIT_NS_ATTR))
			continue;
		nvmet_add_async_event(ctrl, NVME_AER_TYPE_NOTICE,
				NVME_AER_NOTICE_NS_CHANGED,
				NVME_LOG_CHANGED_NS);
	}
}

void nvmet_send_ana_event(struct nvmet_subsys *subsys,
		struct nvmet_port *port)
{
	struct nvmet_ctrl *ctrl;

	mutex_lock(&subsys->lock);
	list_for_each_entry(ctrl, &subsys->ctrls, subsys_entry) {
		if (port && ctrl->port != port)
			continue;
		if (nvmet_aen_bit_disabled(ctrl, NVME_AEN_BIT_ANA_CHANGE))
			continue;
		nvmet_add_async_event(ctrl, NVME_AER_TYPE_NOTICE,
				NVME_AER_NOTICE_ANA, NVME_LOG_ANA);
	}
	mutex_unlock(&subsys->lock);
}

void nvmet_port_send_ana_event(struct nvmet_port *port)
{
	struct nvmet_subsys_link *p;

	down_read(&nvmet_config_sem);
	list_for_each_entry(p, &port->subsystems, entry)
		nvmet_send_ana_event(p->subsys, port);
	up_read(&nvmet_config_sem);
}

int nvmet_register_transport(const struct nvmet_fabrics_ops *ops)
{
	int ret = 0;

	down_write(&nvmet_config_sem);
	if (nvmet_transports[ops->type])
		ret = -EINVAL;
	else
		nvmet_transports[ops->type] = ops;
	up_write(&nvmet_config_sem);

	return ret;
}
EXPORT_SYMBOL_GPL(nvmet_register_transport);

void nvmet_unregister_transport(const struct nvmet_fabrics_ops *ops)
{
	down_write(&nvmet_config_sem);
	nvmet_transports[ops->type] = NULL;
	up_write(&nvmet_config_sem);
}
EXPORT_SYMBOL_GPL(nvmet_unregister_transport);

void nvmet_port_del_ctrls(struct nvmet_port *port, struct nvmet_subsys *subsys)
{
	struct nvmet_ctrl *ctrl;

	mutex_lock(&subsys->lock);
	list_for_each_entry(ctrl, &subsys->ctrls, subsys_entry) {
		if (ctrl->port == port)
			ctrl->ops->delete_ctrl(ctrl);
	}
	mutex_unlock(&subsys->lock);
}

int nvmet_enable_port(struct nvmet_port *port)
{
	const struct nvmet_fabrics_ops *ops;
	int ret;

	lockdep_assert_held(&nvmet_config_sem);

	ops = nvmet_transports[port->disc_addr.trtype];
	if (!ops) {
		up_write(&nvmet_config_sem);
		request_module("nvmet-transport-%d", port->disc_addr.trtype);
		down_write(&nvmet_config_sem);
		ops = nvmet_transports[port->disc_addr.trtype];
		if (!ops) {
			pr_err("transport type %d not supported\n",
				port->disc_addr.trtype);
			return -EINVAL;
		}
	}

	if (!try_module_get(ops->owner))
		return -EINVAL;

	ret = ops->add_port(port);
	if (ret) {
		module_put(ops->owner);
		return ret;
	}

	/* If the transport didn't set inline_data_size, then disable it. */
	if (port->inline_data_size < 0)
		port->inline_data_size = 0;

	port->enabled = true;
	port->tr_ops = ops;
	return 0;
}

void nvmet_disable_port(struct nvmet_port *port)
{
	const struct nvmet_fabrics_ops *ops;

	lockdep_assert_held(&nvmet_config_sem);

	port->enabled = false;
	port->tr_ops = NULL;

	ops = nvmet_transports[port->disc_addr.trtype];
	ops->remove_port(port);
	module_put(ops->owner);
}

static void nvmet_keep_alive_timer(struct work_struct *work)
{
	struct nvmet_ctrl *ctrl = container_of(to_delayed_work(work),
			struct nvmet_ctrl, ka_work);
	bool cmd_seen = ctrl->cmd_seen;

	ctrl->cmd_seen = false;
	if (cmd_seen) {
		pr_debug("ctrl %d reschedule traffic based keep-alive timer\n",
			ctrl->cntlid);
		schedule_delayed_work(&ctrl->ka_work, ctrl->kato * HZ);
		return;
	}

	pr_err("ctrl %d keep-alive timer (%d seconds) expired!\n",
		ctrl->cntlid, ctrl->kato);

	nvmet_ctrl_fatal_error(ctrl);
}

static void nvmet_start_keep_alive_timer(struct nvmet_ctrl *ctrl)
{
	pr_debug("ctrl %d start keep-alive timer for %d secs\n",
		ctrl->cntlid, ctrl->kato);

	INIT_DELAYED_WORK(&ctrl->ka_work, nvmet_keep_alive_timer);
	schedule_delayed_work(&ctrl->ka_work, ctrl->kato * HZ);
}

static void nvmet_stop_keep_alive_timer(struct nvmet_ctrl *ctrl)
{
	pr_debug("ctrl %d stop keep-alive\n", ctrl->cntlid);

	cancel_delayed_work_sync(&ctrl->ka_work);
}

static struct nvmet_ns *__nvmet_find_namespace(struct nvmet_ctrl *ctrl,
		__le32 nsid)
{
	struct nvmet_ns *ns;

	list_for_each_entry_rcu(ns, &ctrl->subsys->namespaces, dev_link) {
		if (ns->nsid == le32_to_cpu(nsid))
			return ns;
	}

	return NULL;
}

struct nvmet_ns *nvmet_find_namespace(struct nvmet_ctrl *ctrl, __le32 nsid)
{
	struct nvmet_ns *ns;

	rcu_read_lock();
	ns = __nvmet_find_namespace(ctrl, nsid);
	if (ns)
		percpu_ref_get(&ns->ref);
	rcu_read_unlock();

	return ns;
}

static void nvmet_destroy_namespace(struct percpu_ref *ref)
{
	struct nvmet_ns *ns = container_of(ref, struct nvmet_ns, ref);

	complete(&ns->disable_done);
}

void nvmet_put_namespace(struct nvmet_ns *ns)
{
	percpu_ref_put(&ns->ref);
}

static void nvmet_ns_dev_disable(struct nvmet_ns *ns)
{
	nvmet_bdev_ns_disable(ns);
	nvmet_file_ns_disable(ns);
}

static int nvmet_p2pmem_ns_enable(struct nvmet_ns *ns)
{
	int ret;
	struct pci_dev *p2p_dev;

	if (!ns->use_p2pmem)
		return 0;

	if (!ns->bdev) {
		pr_err("peer-to-peer DMA is not supported by non-block device namespaces\n");
		return -EINVAL;
	}

	if (!blk_queue_pci_p2pdma(ns->bdev->bd_queue)) {
		pr_err("peer-to-peer DMA is not supported by the driver of %s\n",
		       ns->device_path);
		return -EINVAL;
	}

	if (ns->p2p_dev) {
		ret = pci_p2pdma_distance(ns->p2p_dev, nvmet_ns_dev(ns), true);
		if (ret < 0)
			return -EINVAL;
	} else {
		/*
		 * Right now we just check that there is p2pmem available so
		 * we can report an error to the user right away if there
		 * is not. We'll find the actual device to use once we
		 * setup the controller when the port's device is available.
		 */

		p2p_dev = pci_p2pmem_find(nvmet_ns_dev(ns));
		if (!p2p_dev) {
			pr_err("no peer-to-peer memory is available for %s\n",
			       ns->device_path);
			return -EINVAL;
		}

		pci_dev_put(p2p_dev);
	}

	return 0;
}

/*
 * Note: ctrl->subsys->lock should be held when calling this function
 */
static void nvmet_p2pmem_ns_add_p2p(struct nvmet_ctrl *ctrl,
				    struct nvmet_ns *ns)
{
	struct device *clients[2];
	struct pci_dev *p2p_dev;
	int ret;

	if (!ctrl->p2p_client || !ns->use_p2pmem)
		return;

	if (ns->p2p_dev) {
		ret = pci_p2pdma_distance(ns->p2p_dev, ctrl->p2p_client, true);
		if (ret < 0)
			return;

		p2p_dev = pci_dev_get(ns->p2p_dev);
	} else {
		clients[0] = ctrl->p2p_client;
		clients[1] = nvmet_ns_dev(ns);

		p2p_dev = pci_p2pmem_find_many(clients, ARRAY_SIZE(clients));
		if (!p2p_dev) {
			pr_err("no peer-to-peer memory is available that's supported by %s and %s\n",
			       dev_name(ctrl->p2p_client), ns->device_path);
			return;
		}
	}

	ret = radix_tree_insert(&ctrl->p2p_ns_map, ns->nsid, p2p_dev);
	if (ret < 0)
		pci_dev_put(p2p_dev);

	pr_info("using p2pmem on %s for nsid %d\n", pci_name(p2p_dev),
		ns->nsid);
}

int nvmet_ns_enable(struct nvmet_ns *ns)
{
	struct nvmet_subsys *subsys = ns->subsys;
	struct nvmet_ctrl *ctrl;
	int ret;

	mutex_lock(&subsys->lock);
	ret = 0;
	if (ns->enabled)
		goto out_unlock;

	ret = -EMFILE;
	if (subsys->nr_namespaces == NVMET_MAX_NAMESPACES)
		goto out_unlock;

	ret = nvmet_bdev_ns_enable(ns);
	if (ret == -ENOTBLK)
		ret = nvmet_file_ns_enable(ns);
	if (ret)
		goto out_unlock;

	ret = nvmet_p2pmem_ns_enable(ns);
	if (ret)
		goto out_dev_disable;

	list_for_each_entry(ctrl, &subsys->ctrls, subsys_entry)
		nvmet_p2pmem_ns_add_p2p(ctrl, ns);

	ret = percpu_ref_init(&ns->ref, nvmet_destroy_namespace,
				0, GFP_KERNEL);
	if (ret)
		goto out_dev_put;

	if (ns->nsid > subsys->max_nsid)
		subsys->max_nsid = ns->nsid;

	/*
	 * The namespaces list needs to be sorted to simplify the implementation
	 * of the Identify Namepace List subcommand.
	 */
	if (list_empty(&subsys->namespaces)) {
		list_add_tail_rcu(&ns->dev_link, &subsys->namespaces);
	} else {
		struct nvmet_ns *old;

		list_for_each_entry_rcu(old, &subsys->namespaces, dev_link,
					lockdep_is_held(&subsys->lock)) {
			BUG_ON(ns->nsid == old->nsid);
			if (ns->nsid < old->nsid)
				break;
		}

		list_add_tail_rcu(&ns->dev_link, &old->dev_link);
	}
	subsys->nr_namespaces++;

	nvmet_ns_changed(subsys, ns->nsid);
	ns->enabled = true;
	ret = 0;
out_unlock:
	mutex_unlock(&subsys->lock);
	return ret;
out_dev_put:
	list_for_each_entry(ctrl, &subsys->ctrls, subsys_entry)
		pci_dev_put(radix_tree_delete(&ctrl->p2p_ns_map, ns->nsid));
out_dev_disable:
	nvmet_ns_dev_disable(ns);
	goto out_unlock;
}

void nvmet_ns_disable(struct nvmet_ns *ns)
{
	struct nvmet_subsys *subsys = ns->subsys;
	struct nvmet_ctrl *ctrl;

	mutex_lock(&subsys->lock);
	if (!ns->enabled)
		goto out_unlock;

	ns->enabled = false;
	list_del_rcu(&ns->dev_link);
	if (ns->nsid == subsys->max_nsid)
		subsys->max_nsid = nvmet_max_nsid(subsys);

	list_for_each_entry(ctrl, &subsys->ctrls, subsys_entry)
		pci_dev_put(radix_tree_delete(&ctrl->p2p_ns_map, ns->nsid));

	mutex_unlock(&subsys->lock);

	/*
	 * Now that we removed the namespaces from the lookup list, we
	 * can kill the per_cpu ref and wait for any remaining references
	 * to be dropped, as well as a RCU grace period for anyone only
	 * using the namepace under rcu_read_lock().  Note that we can't
	 * use call_rcu here as we need to ensure the namespaces have
	 * been fully destroyed before unloading the module.
	 */
	percpu_ref_kill(&ns->ref);
	synchronize_rcu();
	wait_for_completion(&ns->disable_done);
	percpu_ref_exit(&ns->ref);

	mutex_lock(&subsys->lock);

	subsys->nr_namespaces--;
	nvmet_ns_changed(subsys, ns->nsid);
	nvmet_ns_dev_disable(ns);
out_unlock:
	mutex_unlock(&subsys->lock);
}

void nvmet_ns_free(struct nvmet_ns *ns)
{
	nvmet_ns_disable(ns);

	down_write(&nvmet_ana_sem);
	nvmet_ana_group_enabled[ns->anagrpid]--;
	up_write(&nvmet_ana_sem);

	kfree(ns->device_path);
	kfree(ns);
}

struct nvmet_ns *nvmet_ns_alloc(struct nvmet_subsys *subsys, u32 nsid)
{
	struct nvmet_ns *ns;

	ns = kzalloc(sizeof(*ns), GFP_KERNEL);
	if (!ns)
		return NULL;

	INIT_LIST_HEAD(&ns->dev_link);
	init_completion(&ns->disable_done);

	ns->nsid = nsid;
	ns->subsys = subsys;

	down_write(&nvmet_ana_sem);
	ns->anagrpid = NVMET_DEFAULT_ANA_GRPID;
	nvmet_ana_group_enabled[ns->anagrpid]++;
	up_write(&nvmet_ana_sem);

	uuid_gen(&ns->uuid);
	ns->buffered_io = false;

	return ns;
}

static void nvmet_update_sq_head(struct nvmet_req *req)
{
	if (req->sq->size) {
		u32 old_sqhd, new_sqhd;

		do {
			old_sqhd = req->sq->sqhd;
			new_sqhd = (old_sqhd + 1) % req->sq->size;
		} while (cmpxchg(&req->sq->sqhd, old_sqhd, new_sqhd) !=
					old_sqhd);
	}
	req->cqe->sq_head = cpu_to_le16(req->sq->sqhd & 0x0000FFFF);
}

static void nvmet_set_error(struct nvmet_req *req, u16 status)
{
	struct nvmet_ctrl *ctrl = req->sq->ctrl;
	struct nvme_error_slot *new_error_slot;
	unsigned long flags;

	req->cqe->status = cpu_to_le16(status << 1);

	if (!ctrl || req->error_loc == NVMET_NO_ERROR_LOC)
		return;

	spin_lock_irqsave(&ctrl->error_lock, flags);
	ctrl->err_counter++;
	new_error_slot =
		&ctrl->slots[ctrl->err_counter % NVMET_ERROR_LOG_SLOTS];

	new_error_slot->error_count = cpu_to_le64(ctrl->err_counter);
	new_error_slot->sqid = cpu_to_le16(req->sq->qid);
	new_error_slot->cmdid = cpu_to_le16(req->cmd->common.command_id);
	new_error_slot->status_field = cpu_to_le16(status << 1);
	new_error_slot->param_error_location = cpu_to_le16(req->error_loc);
	new_error_slot->lba = cpu_to_le64(req->error_slba);
	new_error_slot->nsid = req->cmd->common.nsid;
	spin_unlock_irqrestore(&ctrl->error_lock, flags);

	/* set the more bit for this request */
	req->cqe->status |= cpu_to_le16(1 << 14);
}

static void __nvmet_req_complete(struct nvmet_req *req, u16 status)
{
	if (!req->sq->sqhd_disabled)
		nvmet_update_sq_head(req);
	req->cqe->sq_id = cpu_to_le16(req->sq->qid);
	req->cqe->command_id = req->cmd->common.command_id;

	if (unlikely(status))
		nvmet_set_error(req, status);

	trace_nvmet_req_complete(req);

	if (req->ns)
		nvmet_put_namespace(req->ns);
	req->ops->queue_response(req);
}

void nvmet_req_complete(struct nvmet_req *req, u16 status)
{
	__nvmet_req_complete(req, status);
	percpu_ref_put(&req->sq->ref);
}
EXPORT_SYMBOL_GPL(nvmet_req_complete);

void nvmet_cq_setup(struct nvmet_ctrl *ctrl, struct nvmet_cq *cq,
		u16 qid, u16 size)
{
	cq->qid = qid;
	cq->size = size;

	ctrl->cqs[qid] = cq;
}

void nvmet_sq_setup(struct nvmet_ctrl *ctrl, struct nvmet_sq *sq,
		u16 qid, u16 size)
{
	sq->sqhd = 0;
	sq->qid = qid;
	sq->size = size;

	ctrl->sqs[qid] = sq;
}

static void nvmet_confirm_sq(struct percpu_ref *ref)
{
	struct nvmet_sq *sq = container_of(ref, struct nvmet_sq, ref);

	complete(&sq->confirm_done);
}

void nvmet_sq_destroy(struct nvmet_sq *sq)
{
	u16 status = NVME_SC_INTERNAL | NVME_SC_DNR;
	struct nvmet_ctrl *ctrl = sq->ctrl;

	/*
	 * If this is the admin queue, complete all AERs so that our
	 * queue doesn't have outstanding requests on it.
	 */
	if (ctrl && ctrl->sqs && ctrl->sqs[0] == sq) {
		nvmet_async_events_process(ctrl, status);
		nvmet_async_events_free(ctrl);
	}
	percpu_ref_kill_and_confirm(&sq->ref, nvmet_confirm_sq);
	wait_for_completion(&sq->confirm_done);
	wait_for_completion(&sq->free_done);
	percpu_ref_exit(&sq->ref);

	if (ctrl) {
		nvmet_ctrl_put(ctrl);
		sq->ctrl = NULL; /* allows reusing the queue later */
	}
}
EXPORT_SYMBOL_GPL(nvmet_sq_destroy);

static void nvmet_sq_free(struct percpu_ref *ref)
{
	struct nvmet_sq *sq = container_of(ref, struct nvmet_sq, ref);

	complete(&sq->free_done);
}

int nvmet_sq_init(struct nvmet_sq *sq)
{
	int ret;

	ret = percpu_ref_init(&sq->ref, nvmet_sq_free, 0, GFP_KERNEL);
	if (ret) {
		pr_err("percpu_ref init failed!\n");
		return ret;
	}
	init_completion(&sq->free_done);
	init_completion(&sq->confirm_done);

	return 0;
}
EXPORT_SYMBOL_GPL(nvmet_sq_init);

static inline u16 nvmet_check_ana_state(struct nvmet_port *port,
		struct nvmet_ns *ns)
{
	enum nvme_ana_state state = port->ana_state[ns->anagrpid];

	if (unlikely(state == NVME_ANA_INACCESSIBLE))
		return NVME_SC_ANA_INACCESSIBLE;
	if (unlikely(state == NVME_ANA_PERSISTENT_LOSS))
		return NVME_SC_ANA_PERSISTENT_LOSS;
	if (unlikely(state == NVME_ANA_CHANGE))
		return NVME_SC_ANA_TRANSITION;
	return 0;
}

static inline u16 nvmet_io_cmd_check_access(struct nvmet_req *req)
{
	if (unlikely(req->ns->readonly)) {
		switch (req->cmd->common.opcode) {
		case nvme_cmd_read:
		case nvme_cmd_flush:
			break;
		default:
			return NVME_SC_NS_WRITE_PROTECTED;
		}
	}

	return 0;
}

static u16 nvmet_parse_io_cmd(struct nvmet_req *req)
{
	struct nvme_command *cmd = req->cmd;
	u16 ret;

	ret = nvmet_check_ctrl_status(req, cmd);
	if (unlikely(ret))
		return ret;

	req->ns = nvmet_find_namespace(req->sq->ctrl, cmd->rw.nsid);
	if (unlikely(!req->ns)) {
		req->error_loc = offsetof(struct nvme_common_command, nsid);
		return NVME_SC_INVALID_NS | NVME_SC_DNR;
	}
	ret = nvmet_check_ana_state(req->port, req->ns);
	if (unlikely(ret)) {
		req->error_loc = offsetof(struct nvme_common_command, nsid);
		return ret;
	}
	ret = nvmet_io_cmd_check_access(req);
	if (unlikely(ret)) {
		req->error_loc = offsetof(struct nvme_common_command, nsid);
		return ret;
	}

	if (req->ns->file)
		return nvmet_file_parse_io_cmd(req);
	else
		return nvmet_bdev_parse_io_cmd(req);
}

bool nvmet_req_init(struct nvmet_req *req, struct nvmet_cq *cq,
		struct nvmet_sq *sq, const struct nvmet_fabrics_ops *ops)
{
	u8 flags = req->cmd->common.flags;
	u16 status;

	req->cq = cq;
	req->sq = sq;
	req->ops = ops;
	req->sg = NULL;
	req->sg_cnt = 0;
	req->transfer_len = 0;
	req->cqe->status = 0;
	req->cqe->sq_head = 0;
	req->ns = NULL;
	req->error_loc = NVMET_NO_ERROR_LOC;
	req->error_slba = 0;

	trace_nvmet_req_init(req, req->cmd);

	/* no support for fused commands yet */
	if (unlikely(flags & (NVME_CMD_FUSE_FIRST | NVME_CMD_FUSE_SECOND))) {
		req->error_loc = offsetof(struct nvme_common_command, flags);
		status = NVME_SC_INVALID_FIELD | NVME_SC_DNR;
		goto fail;
	}

	/*
	 * For fabrics, PSDT field shall describe metadata pointer (MPTR) that
	 * contains an address of a single contiguous physical buffer that is
	 * byte aligned.
	 */
	if (unlikely((flags & NVME_CMD_SGL_ALL) != NVME_CMD_SGL_METABUF)) {
		req->error_loc = offsetof(struct nvme_common_command, flags);
		status = NVME_SC_INVALID_FIELD | NVME_SC_DNR;
		goto fail;
	}

	if (unlikely(!req->sq->ctrl))
		/* will return an error for any non-connect command: */
		status = nvmet_parse_connect_cmd(req);
	else if (likely(req->sq->qid != 0))
		status = nvmet_parse_io_cmd(req);
	else
		status = nvmet_parse_admin_cmd(req);

	if (status)
		goto fail;

	if (unlikely(!percpu_ref_tryget_live(&sq->ref))) {
		status = NVME_SC_INVALID_FIELD | NVME_SC_DNR;
		goto fail;
	}

	if (sq->ctrl)
		sq->ctrl->cmd_seen = true;

	return true;

fail:
	__nvmet_req_complete(req, status);
	return false;
}
EXPORT_SYMBOL_GPL(nvmet_req_init);

void nvmet_req_uninit(struct nvmet_req *req)
{
	percpu_ref_put(&req->sq->ref);
	if (req->ns)
		nvmet_put_namespace(req->ns);
}
EXPORT_SYMBOL_GPL(nvmet_req_uninit);

bool nvmet_check_data_len(struct nvmet_req *req, size_t data_len)
{
	if (unlikely(data_len != req->transfer_len)) {
		req->error_loc = offsetof(struct nvme_common_command, dptr);
		nvmet_req_complete(req, NVME_SC_SGL_INVALID_DATA | NVME_SC_DNR);
		return false;
	}

	return true;
}
EXPORT_SYMBOL_GPL(nvmet_check_data_len);

bool nvmet_check_data_len_lte(struct nvmet_req *req, size_t data_len)
{
	if (unlikely(data_len > req->transfer_len)) {
		req->error_loc = offsetof(struct nvme_common_command, dptr);
		nvmet_req_complete(req, NVME_SC_SGL_INVALID_DATA | NVME_SC_DNR);
		return false;
	}

	return true;
}

int nvmet_req_alloc_sgl(struct nvmet_req *req)
{
	struct pci_dev *p2p_dev = NULL;

	if (IS_ENABLED(CONFIG_PCI_P2PDMA)) {
		if (req->sq->ctrl && req->ns)
			p2p_dev = radix_tree_lookup(&req->sq->ctrl->p2p_ns_map,
						    req->ns->nsid);

		req->p2p_dev = NULL;
		if (req->sq->qid && p2p_dev) {
			req->sg = pci_p2pmem_alloc_sgl(p2p_dev, &req->sg_cnt,
						       req->transfer_len);
			if (req->sg) {
				req->p2p_dev = p2p_dev;
				return 0;
			}
		}

		/*
		 * If no P2P memory was available we fallback to using
		 * regular memory
		 */
	}

	req->sg = sgl_alloc(req->transfer_len, GFP_KERNEL, &req->sg_cnt);
	if (unlikely(!req->sg))
		return -ENOMEM;

	return 0;
}
EXPORT_SYMBOL_GPL(nvmet_req_alloc_sgl);

void nvmet_req_free_sgl(struct nvmet_req *req)
{
	if (req->p2p_dev)
		pci_p2pmem_free_sgl(req->p2p_dev, req->sg);
	else
		sgl_free(req->sg);

	req->sg = NULL;
	req->sg_cnt = 0;
}
EXPORT_SYMBOL_GPL(nvmet_req_free_sgl);

static inline bool nvmet_cc_en(u32 cc)
{
	return (cc >> NVME_CC_EN_SHIFT) & 0x1;
}

static inline u8 nvmet_cc_css(u32 cc)
{
	return (cc >> NVME_CC_CSS_SHIFT) & 0x7;
}

static inline u8 nvmet_cc_mps(u32 cc)
{
	return (cc >> NVME_CC_MPS_SHIFT) & 0xf;
}

static inline u8 nvmet_cc_ams(u32 cc)
{
	return (cc >> NVME_CC_AMS_SHIFT) & 0x7;
}

static inline u8 nvmet_cc_shn(u32 cc)
{
	return (cc >> NVME_CC_SHN_SHIFT) & 0x3;
}

static inline u8 nvmet_cc_iosqes(u32 cc)
{
	return (cc >> NVME_CC_IOSQES_SHIFT) & 0xf;
}

static inline u8 nvmet_cc_iocqes(u32 cc)
{
	return (cc >> NVME_CC_IOCQES_SHIFT) & 0xf;
}

static void nvmet_start_ctrl(struct nvmet_ctrl *ctrl)
{
	lockdep_assert_held(&ctrl->lock);

	if (nvmet_cc_iosqes(ctrl->cc) != NVME_NVM_IOSQES ||
	    nvmet_cc_iocqes(ctrl->cc) != NVME_NVM_IOCQES ||
	    nvmet_cc_mps(ctrl->cc) != 0 ||
	    nvmet_cc_ams(ctrl->cc) != 0 ||
	    nvmet_cc_css(ctrl->cc) != 0) {
		ctrl->csts = NVME_CSTS_CFS;
		return;
	}

	ctrl->csts = NVME_CSTS_RDY;

	/*
	 * Controllers that are not yet enabled should not really enforce the
	 * keep alive timeout, but we still want to track a timeout and cleanup
	 * in case a host died before it enabled the controller.  Hence, simply
	 * reset the keep alive timer when the controller is enabled.
	 */
	mod_delayed_work(system_wq, &ctrl->ka_work, ctrl->kato * HZ);
}

static void nvmet_clear_ctrl(struct nvmet_ctrl *ctrl)
{
	lockdep_assert_held(&ctrl->lock);

	/* XXX: tear down queues? */
	ctrl->csts &= ~NVME_CSTS_RDY;
	ctrl->cc = 0;
}

void nvmet_update_cc(struct nvmet_ctrl *ctrl, u32 new)
{
	u32 old;

	mutex_lock(&ctrl->lock);
	old = ctrl->cc;
	ctrl->cc = new;

	if (nvmet_cc_en(new) && !nvmet_cc_en(old))
		nvmet_start_ctrl(ctrl);
	if (!nvmet_cc_en(new) && nvmet_cc_en(old))
		nvmet_clear_ctrl(ctrl);
	if (nvmet_cc_shn(new) && !nvmet_cc_shn(old)) {
		nvmet_clear_ctrl(ctrl);
		ctrl->csts |= NVME_CSTS_SHST_CMPLT;
	}
	if (!nvmet_cc_shn(new) && nvmet_cc_shn(old))
		ctrl->csts &= ~NVME_CSTS_SHST_CMPLT;
	mutex_unlock(&ctrl->lock);
}

static void nvmet_init_cap(struct nvmet_ctrl *ctrl)
{
	/* command sets supported: NVMe command set: */
	ctrl->cap = (1ULL << 37);
	/* CC.EN timeout in 500msec units: */
	ctrl->cap |= (15ULL << 24);
	/* maximum queue entries supported: */
	ctrl->cap |= NVMET_QUEUE_SIZE - 1;
}

u16 nvmet_ctrl_find_get(const char *subsysnqn, const char *hostnqn, u16 cntlid,
		struct nvmet_req *req, struct nvmet_ctrl **ret)
{
	struct nvmet_subsys *subsys;
	struct nvmet_ctrl *ctrl;
	u16 status = 0;

	subsys = nvmet_find_get_subsys(req->port, subsysnqn);
	if (!subsys) {
		pr_warn("connect request for invalid subsystem %s!\n",
			subsysnqn);
		req->cqe->result.u32 = IPO_IATTR_CONNECT_DATA(subsysnqn);
		return NVME_SC_CONNECT_INVALID_PARAM | NVME_SC_DNR;
	}

	mutex_lock(&subsys->lock);
	list_for_each_entry(ctrl, &subsys->ctrls, subsys_entry) {
		if (ctrl->cntlid == cntlid) {
			if (strncmp(hostnqn, ctrl->hostnqn, NVMF_NQN_SIZE)) {
				pr_warn("hostnqn mismatch.\n");
				continue;
			}
			if (!kref_get_unless_zero(&ctrl->ref))
				continue;

			*ret = ctrl;
			goto out;
		}
	}

	pr_warn("could not find controller %d for subsys %s / host %s\n",
		cntlid, subsysnqn, hostnqn);
	req->cqe->result.u32 = IPO_IATTR_CONNECT_DATA(cntlid);
	status = NVME_SC_CONNECT_INVALID_PARAM | NVME_SC_DNR;

out:
	mutex_unlock(&subsys->lock);
	nvmet_subsys_put(subsys);
	return status;
}

u16 nvmet_check_ctrl_status(struct nvmet_req *req, struct nvme_command *cmd)
{
	if (unlikely(!(req->sq->ctrl->cc & NVME_CC_ENABLE))) {
		pr_err("got cmd %d while CC.EN == 0 on qid = %d\n",
		       cmd->common.opcode, req->sq->qid);
		return NVME_SC_CMD_SEQ_ERROR | NVME_SC_DNR;
	}

	if (unlikely(!(req->sq->ctrl->csts & NVME_CSTS_RDY))) {
		pr_err("got cmd %d while CSTS.RDY == 0 on qid = %d\n",
		       cmd->common.opcode, req->sq->qid);
		return NVME_SC_CMD_SEQ_ERROR | NVME_SC_DNR;
	}
	return 0;
}

bool nvmet_host_allowed(struct nvmet_subsys *subsys, const char *hostnqn)
{
	struct nvmet_host_link *p;

	lockdep_assert_held(&nvmet_config_sem);

	if (subsys->allow_any_host)
		return true;

	if (subsys->type == NVME_NQN_DISC) /* allow all access to disc subsys */
		return true;

	list_for_each_entry(p, &subsys->hosts, entry) {
		if (!strcmp(nvmet_host_name(p->host), hostnqn))
			return true;
	}

	return false;
}

/*
 * Note: ctrl->subsys->lock should be held when calling this function
 */
static void nvmet_setup_p2p_ns_map(struct nvmet_ctrl *ctrl,
		struct nvmet_req *req)
{
	struct nvmet_ns *ns;

	if (!req->p2p_client)
		return;

	ctrl->p2p_client = get_device(req->p2p_client);

	list_for_each_entry_rcu(ns, &ctrl->subsys->namespaces, dev_link,
				lockdep_is_held(&ctrl->subsys->lock))
		nvmet_p2pmem_ns_add_p2p(ctrl, ns);
}

/*
 * Note: ctrl->subsys->lock should be held when calling this function
 */
static void nvmet_release_p2p_ns_map(struct nvmet_ctrl *ctrl)
{
	struct radix_tree_iter iter;
	void __rcu **slot;

	radix_tree_for_each_slot(slot, &ctrl->p2p_ns_map, &iter, 0)
		pci_dev_put(radix_tree_deref_slot(slot));

	put_device(ctrl->p2p_client);
}

static void nvmet_fatal_error_handler(struct work_struct *work)
{
	struct nvmet_ctrl *ctrl =
			container_of(work, struct nvmet_ctrl, fatal_err_work);

	pr_err("ctrl %d fatal error occurred!\n", ctrl->cntlid);
	ctrl->ops->delete_ctrl(ctrl);
}

u16 nvmet_alloc_ctrl(const char *subsysnqn, const char *hostnqn,
		struct nvmet_req *req, u32 kato, struct nvmet_ctrl **ctrlp)
{
	struct nvmet_subsys *subsys;
	struct nvmet_ctrl *ctrl;
	int ret;
	u16 status;

	status = NVME_SC_CONNECT_INVALID_PARAM | NVME_SC_DNR;
	subsys = nvmet_find_get_subsys(req->port, subsysnqn);
	if (!subsys) {
		pr_warn("connect request for invalid subsystem %s!\n",
			subsysnqn);
		req->cqe->result.u32 = IPO_IATTR_CONNECT_DATA(subsysnqn);
		goto out;
	}

	status = NVME_SC_CONNECT_INVALID_PARAM | NVME_SC_DNR;
	down_read(&nvmet_config_sem);
	if (!nvmet_host_allowed(subsys, hostnqn)) {
		pr_info("connect by host %s for subsystem %s not allowed\n",
			hostnqn, subsysnqn);
		req->cqe->result.u32 = IPO_IATTR_CONNECT_DATA(hostnqn);
		up_read(&nvmet_config_sem);
		status = NVME_SC_CONNECT_INVALID_HOST | NVME_SC_DNR;
		goto out_put_subsystem;
	}
	up_read(&nvmet_config_sem);

	status = NVME_SC_INTERNAL;
	ctrl = kzalloc(sizeof(*ctrl), GFP_KERNEL);
	if (!ctrl)
		goto out_put_subsystem;
	mutex_init(&ctrl->lock);

	nvmet_init_cap(ctrl);

	ctrl->port = req->port;

	INIT_WORK(&ctrl->async_event_work, nvmet_async_event_work);
	INIT_LIST_HEAD(&ctrl->async_events);
	INIT_RADIX_TREE(&ctrl->p2p_ns_map, GFP_KERNEL);
	INIT_WORK(&ctrl->fatal_err_work, nvmet_fatal_error_handler);

	memcpy(ctrl->subsysnqn, subsysnqn, NVMF_NQN_SIZE);
	memcpy(ctrl->hostnqn, hostnqn, NVMF_NQN_SIZE);

	kref_init(&ctrl->ref);
	ctrl->subsys = subsys;
	WRITE_ONCE(ctrl->aen_enabled, NVMET_AEN_CFG_OPTIONAL);

	ctrl->changed_ns_list = kmalloc_array(NVME_MAX_CHANGED_NAMESPACES,
			sizeof(__le32), GFP_KERNEL);
	if (!ctrl->changed_ns_list)
		goto out_free_ctrl;

	ctrl->cqs = kcalloc(subsys->max_qid + 1,
			sizeof(struct nvmet_cq *),
			GFP_KERNEL);
	if (!ctrl->cqs)
		goto out_free_changed_ns_list;

	ctrl->sqs = kcalloc(subsys->max_qid + 1,
			sizeof(struct nvmet_sq *),
			GFP_KERNEL);
	if (!ctrl->sqs)
		goto out_free_cqs;

	if (subsys->cntlid_min > subsys->cntlid_max)
		goto out_free_cqs;

	ret = ida_simple_get(&cntlid_ida,
			     subsys->cntlid_min, subsys->cntlid_max,
			     GFP_KERNEL);
	if (ret < 0) {
		status = NVME_SC_CONNECT_CTRL_BUSY | NVME_SC_DNR;
		goto out_free_sqs;
	}
	ctrl->cntlid = ret;

	ctrl->ops = req->ops;

	/*
	 * Discovery controllers may use some arbitrary high value
	 * in order to cleanup stale discovery sessions
	 */
	if ((ctrl->subsys->type == NVME_NQN_DISC) && !kato)
		kato = NVMET_DISC_KATO_MS;

	/* keep-alive timeout in seconds */
	ctrl->kato = DIV_ROUND_UP(kato, 1000);

	ctrl->err_counter = 0;
	spin_lock_init(&ctrl->error_lock);

	nvmet_start_keep_alive_timer(ctrl);

	mutex_lock(&subsys->lock);
	list_add_tail(&ctrl->subsys_entry, &subsys->ctrls);
	nvmet_setup_p2p_ns_map(ctrl, req);
	mutex_unlock(&subsys->lock);

	*ctrlp = ctrl;
	return 0;

out_free_sqs:
	kfree(ctrl->sqs);
out_free_cqs:
	kfree(ctrl->cqs);
out_free_changed_ns_list:
	kfree(ctrl->changed_ns_list);
out_free_ctrl:
	kfree(ctrl);
out_put_subsystem:
	nvmet_subsys_put(subsys);
out:
	return status;
}

static void nvmet_ctrl_free(struct kref *ref)
{
	struct nvmet_ctrl *ctrl = container_of(ref, struct nvmet_ctrl, ref);
	struct nvmet_subsys *subsys = ctrl->subsys;

	mutex_lock(&subsys->lock);
	nvmet_release_p2p_ns_map(ctrl);
	list_del(&ctrl->subsys_entry);
	mutex_unlock(&subsys->lock);

	nvmet_stop_keep_alive_timer(ctrl);

	flush_work(&ctrl->async_event_work);
	cancel_work_sync(&ctrl->fatal_err_work);

	ida_simple_remove(&cntlid_ida, ctrl->cntlid);

	kfree(ctrl->sqs);
	kfree(ctrl->cqs);
	kfree(ctrl->changed_ns_list);
	kfree(ctrl);

	nvmet_subsys_put(subsys);
}

void nvmet_ctrl_put(struct nvmet_ctrl *ctrl)
{
	kref_put(&ctrl->ref, nvmet_ctrl_free);
}

void nvmet_ctrl_fatal_error(struct nvmet_ctrl *ctrl)
{
	mutex_lock(&ctrl->lock);
	if (!(ctrl->csts & NVME_CSTS_CFS)) {
		ctrl->csts |= NVME_CSTS_CFS;
		schedule_work(&ctrl->fatal_err_work);
	}
	mutex_unlock(&ctrl->lock);
}
EXPORT_SYMBOL_GPL(nvmet_ctrl_fatal_error);

static struct nvmet_subsys *nvmet_find_get_subsys(struct nvmet_port *port,
		const char *subsysnqn)
{
	struct nvmet_subsys_link *p;

	if (!port)
		return NULL;

	if (!strcmp(NVME_DISC_SUBSYS_NAME, subsysnqn)) {
		if (!kref_get_unless_zero(&nvmet_disc_subsys->ref))
			return NULL;
		return nvmet_disc_subsys;
	}

	down_read(&nvmet_config_sem);
	list_for_each_entry(p, &port->subsystems, entry) {
		if (!strncmp(p->subsys->subsysnqn, subsysnqn,
				NVMF_NQN_SIZE)) {
			if (!kref_get_unless_zero(&p->subsys->ref))
				break;
			up_read(&nvmet_config_sem);
			return p->subsys;
		}
	}
	up_read(&nvmet_config_sem);
	return NULL;
}

struct nvmet_subsys *nvmet_subsys_alloc(const char *subsysnqn,
		enum nvme_subsys_type type)
{
	struct nvmet_subsys *subsys;

	subsys = kzalloc(sizeof(*subsys), GFP_KERNEL);
	if (!subsys)
		return ERR_PTR(-ENOMEM);

	subsys->ver = NVME_VS(1, 3, 0); /* NVMe 1.3.0 */
	/* generate a random serial number as our controllers are ephemeral: */
	get_random_bytes(&subsys->serial, sizeof(subsys->serial));

	switch (type) {
	case NVME_NQN_NVME:
		subsys->max_qid = NVMET_NR_QUEUES;
		break;
	case NVME_NQN_DISC:
		subsys->max_qid = 0;
		break;
	default:
		pr_err("%s: Unknown Subsystem type - %d\n", __func__, type);
		kfree(subsys);
		return ERR_PTR(-EINVAL);
	}
	subsys->type = type;
	subsys->subsysnqn = kstrndup(subsysnqn, NVMF_NQN_SIZE,
			GFP_KERNEL);
	if (!subsys->subsysnqn) {
		kfree(subsys);
		return ERR_PTR(-ENOMEM);
	}
	subsys->cntlid_min = NVME_CNTLID_MIN;
	subsys->cntlid_max = NVME_CNTLID_MAX;
	kref_init(&subsys->ref);

	mutex_init(&subsys->lock);
	INIT_LIST_HEAD(&subsys->namespaces);
	INIT_LIST_HEAD(&subsys->ctrls);
	INIT_LIST_HEAD(&subsys->hosts);

	return subsys;
}

static void nvmet_subsys_free(struct kref *ref)
{
	struct nvmet_subsys *subsys =
		container_of(ref, struct nvmet_subsys, ref);

	WARN_ON_ONCE(!list_empty(&subsys->namespaces));

	kfree(subsys->subsysnqn);
	kfree_rcu(subsys->model, rcuhead);
	kfree(subsys);
}

void nvmet_subsys_del_ctrls(struct nvmet_subsys *subsys)
{
	struct nvmet_ctrl *ctrl;

	mutex_lock(&subsys->lock);
	list_for_each_entry(ctrl, &subsys->ctrls, subsys_entry)
		ctrl->ops->delete_ctrl(ctrl);
	mutex_unlock(&subsys->lock);
}

void nvmet_subsys_put(struct nvmet_subsys *subsys)
{
	kref_put(&subsys->ref, nvmet_subsys_free);
}

static int __init nvmet_init(void)
{
	int error;

	nvmet_ana_group_enabled[NVMET_DEFAULT_ANA_GRPID] = 1;

	buffered_io_wq = alloc_workqueue("nvmet-buffered-io-wq",
			WQ_MEM_RECLAIM, 0);
	if (!buffered_io_wq) {
		error = -ENOMEM;
		goto out;
	}

	error = nvmet_init_discovery();
	if (error)
		goto out_free_work_queue;

	error = nvmet_init_configfs();
	if (error)
		goto out_exit_discovery;
	return 0;

out_exit_discovery:
	nvmet_exit_discovery();
out_free_work_queue:
	destroy_workqueue(buffered_io_wq);
out:
	return error;
}

static void __exit nvmet_exit(void)
{
	nvmet_exit_configfs();
	nvmet_exit_discovery();
	ida_destroy(&cntlid_ida);
	destroy_workqueue(buffered_io_wq);

	BUILD_BUG_ON(sizeof(struct nvmf_disc_rsp_page_entry) != 1024);
	BUILD_BUG_ON(sizeof(struct nvmf_disc_rsp_page_hdr) != 1024);
}

module_init(nvmet_init);
module_exit(nvmet_exit);

MODULE_LICENSE("GPL v2");<|MERGE_RESOLUTION|>--- conflicted
+++ resolved
@@ -152,32 +152,7 @@
 
 		mutex_unlock(&ctrl->lock);
 		nvmet_req_complete(req, status);
-<<<<<<< HEAD
-	}
-}
-
-static void nvmet_async_events_free(struct nvmet_ctrl *ctrl)
-{
-	struct nvmet_req *req;
-
-	mutex_lock(&ctrl->lock);
-	while (ctrl->nr_async_event_cmds) {
-		req = ctrl->async_event_cmds[--ctrl->nr_async_event_cmds];
-		mutex_unlock(&ctrl->lock);
-		nvmet_req_complete(req, NVME_SC_INTERNAL | NVME_SC_DNR);
-		mutex_lock(&ctrl->lock);
-=======
->>>>>>> 04d5ce62
-	}
-	mutex_unlock(&ctrl->lock);
-}
-
-static void nvmet_async_event_work(struct work_struct *work)
-{
-	struct nvmet_ctrl *ctrl =
-		container_of(work, struct nvmet_ctrl, async_event_work);
-
-	nvmet_async_events_process(ctrl, 0);
+	}
 }
 
 static void nvmet_async_events_free(struct nvmet_ctrl *ctrl)
