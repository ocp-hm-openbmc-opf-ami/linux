--- conflicted
+++ resolved
@@ -54,20 +54,12 @@
 };
 
 static inline enum nvdimm_security_state nvdimm_security_state(
-<<<<<<< HEAD
-		struct nvdimm *nvdimm, bool master)
-=======
 		struct nvdimm *nvdimm, enum nvdimm_passphrase_type ptype)
->>>>>>> f17b5f06
 {
 	if (!nvdimm->sec.ops)
 		return -ENXIO;
 
-<<<<<<< HEAD
-	return nvdimm->sec.ops->state(nvdimm, master);
-=======
 	return nvdimm->sec.ops->state(nvdimm, ptype);
->>>>>>> f17b5f06
 }
 int nvdimm_security_freeze(struct nvdimm *nvdimm);
 #if IS_ENABLED(CONFIG_NVDIMM_KEYS)
