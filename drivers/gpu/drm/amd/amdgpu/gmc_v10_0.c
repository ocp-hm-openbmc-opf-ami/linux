/*
 * Copyright 2019 Advanced Micro Devices, Inc.
 *
 * Permission is hereby granted, free of charge, to any person obtaining a
 * copy of this software and associated documentation files (the "Software"),
 * to deal in the Software without restriction, including without limitation
 * the rights to use, copy, modify, merge, publish, distribute, sublicense,
 * and/or sell copies of the Software, and to permit persons to whom the
 * Software is furnished to do so, subject to the following conditions:
 *
 * The above copyright notice and this permission notice shall be included in
 * all copies or substantial portions of the Software.
 *
 * THE SOFTWARE IS PROVIDED "AS IS", WITHOUT WARRANTY OF ANY KIND, EXPRESS OR
 * IMPLIED, INCLUDING BUT NOT LIMITED TO THE WARRANTIES OF MERCHANTABILITY,
 * FITNESS FOR A PARTICULAR PURPOSE AND NONINFRINGEMENT.  IN NO EVENT SHALL
 * THE COPYRIGHT HOLDER(S) OR AUTHOR(S) BE LIABLE FOR ANY CLAIM, DAMAGES OR
 * OTHER LIABILITY, WHETHER IN AN ACTION OF CONTRACT, TORT OR OTHERWISE,
 * ARISING FROM, OUT OF OR IN CONNECTION WITH THE SOFTWARE OR THE USE OR
 * OTHER DEALINGS IN THE SOFTWARE.
 *
 */
#include <linux/firmware.h>
#include <linux/pci.h>
#include "amdgpu.h"
#include "amdgpu_atomfirmware.h"
#include "gmc_v10_0.h"
#include "umc_v8_7.h"

#include "athub/athub_2_0_0_sh_mask.h"
#include "athub/athub_2_0_0_offset.h"
#include "dcn/dcn_2_0_0_offset.h"
#include "dcn/dcn_2_0_0_sh_mask.h"
#include "oss/osssys_5_0_0_offset.h"
#include "ivsrcid/vmc/irqsrcs_vmc_1_0.h"
#include "navi10_enum.h"

#include "soc15.h"
#include "soc15d.h"
#include "soc15_common.h"

#include "nbio_v2_3.h"

#include "gfxhub_v2_0.h"
#include "gfxhub_v2_1.h"
#include "mmhub_v2_0.h"
#include "mmhub_v2_3.h"
#include "athub_v2_0.h"
#include "athub_v2_1.h"

#if 0
static const struct soc15_reg_golden golden_settings_navi10_hdp[] =
{
	/* TODO add golden setting for hdp */
};
#endif

static int gmc_v10_0_ecc_interrupt_state(struct amdgpu_device *adev,
					 struct amdgpu_irq_src *src,
					 unsigned type,
					 enum amdgpu_interrupt_state state)
{
	return 0;
}

static int
gmc_v10_0_vm_fault_interrupt_state(struct amdgpu_device *adev,
				   struct amdgpu_irq_src *src, unsigned type,
				   enum amdgpu_interrupt_state state)
{
	switch (state) {
	case AMDGPU_IRQ_STATE_DISABLE:
		/* MM HUB */
		amdgpu_gmc_set_vm_fault_masks(adev, AMDGPU_MMHUB_0, false);
		/* GFX HUB */
		amdgpu_gmc_set_vm_fault_masks(adev, AMDGPU_GFXHUB_0, false);
		break;
	case AMDGPU_IRQ_STATE_ENABLE:
		/* MM HUB */
		amdgpu_gmc_set_vm_fault_masks(adev, AMDGPU_MMHUB_0, true);
		/* GFX HUB */
		amdgpu_gmc_set_vm_fault_masks(adev, AMDGPU_GFXHUB_0, true);
		break;
	default:
		break;
	}

	return 0;
}

static int gmc_v10_0_process_interrupt(struct amdgpu_device *adev,
				       struct amdgpu_irq_src *source,
				       struct amdgpu_iv_entry *entry)
{
	bool retry_fault = !!(entry->src_data[1] & 0x80);
	bool write_fault = !!(entry->src_data[1] & 0x20);
	struct amdgpu_vmhub *hub = &adev->vmhub[entry->vmid_src];
	struct amdgpu_task_info task_info;
	uint32_t status = 0;
	u64 addr;

	addr = (u64)entry->src_data[0] << 12;
	addr |= ((u64)entry->src_data[1] & 0xf) << 44;

	if (retry_fault) {
		/* Returning 1 here also prevents sending the IV to the KFD */

		/* Process it onyl if it's the first fault for this address */
		if (entry->ih != &adev->irq.ih_soft &&
		    amdgpu_gmc_filter_faults(adev, addr, entry->pasid,
					     entry->timestamp))
			return 1;

		/* Delegate it to a different ring if the hardware hasn't
		 * already done it.
		 */
		if (entry->ih == &adev->irq.ih) {
			amdgpu_irq_delegate(adev, entry, 8);
			return 1;
		}

		/* Try to handle the recoverable page faults by filling page
		 * tables
		 */
		if (amdgpu_vm_handle_fault(adev, entry->pasid, addr, write_fault))
			return 1;
	}

	if (!amdgpu_sriov_vf(adev)) {
		/*
		 * Issue a dummy read to wait for the status register to
		 * be updated to avoid reading an incorrect value due to
		 * the new fast GRBM interface.
		 */
		if ((entry->vmid_src == AMDGPU_GFXHUB_0) &&
		    (adev->ip_versions[GC_HWIP][0] < IP_VERSION(10, 3, 0)))
			RREG32(hub->vm_l2_pro_fault_status);

		status = RREG32(hub->vm_l2_pro_fault_status);
		WREG32_P(hub->vm_l2_pro_fault_cntl, 1, ~1);
	}

	if (!printk_ratelimit())
		return 0;

	memset(&task_info, 0, sizeof(struct amdgpu_task_info));
	amdgpu_vm_get_task_info(adev, entry->pasid, &task_info);

	dev_err(adev->dev,
		"[%s] page fault (src_id:%u ring:%u vmid:%u pasid:%u, "
		"for process %s pid %d thread %s pid %d)\n",
		entry->vmid_src ? "mmhub" : "gfxhub",
		entry->src_id, entry->ring_id, entry->vmid,
		entry->pasid, task_info.process_name, task_info.tgid,
		task_info.task_name, task_info.pid);
	dev_err(adev->dev, "  in page starting at address 0x%016llx from client 0x%x (%s)\n",
		addr, entry->client_id,
		soc15_ih_clientid_name[entry->client_id]);

	if (!amdgpu_sriov_vf(adev))
		hub->vmhub_funcs->print_l2_protection_fault_status(adev,
								   status);

	return 0;
}

static const struct amdgpu_irq_src_funcs gmc_v10_0_irq_funcs = {
	.set = gmc_v10_0_vm_fault_interrupt_state,
	.process = gmc_v10_0_process_interrupt,
};

static const struct amdgpu_irq_src_funcs gmc_v10_0_ecc_funcs = {
	.set = gmc_v10_0_ecc_interrupt_state,
	.process = amdgpu_umc_process_ecc_irq,
};

static void gmc_v10_0_set_irq_funcs(struct amdgpu_device *adev)
{
	adev->gmc.vm_fault.num_types = 1;
	adev->gmc.vm_fault.funcs = &gmc_v10_0_irq_funcs;

	if (!amdgpu_sriov_vf(adev)) {
		adev->gmc.ecc_irq.num_types = 1;
		adev->gmc.ecc_irq.funcs = &gmc_v10_0_ecc_funcs;
	}
}

/**
 * gmc_v10_0_use_invalidate_semaphore - judge whether to use semaphore
 *
 * @adev: amdgpu_device pointer
 * @vmhub: vmhub type
 *
 */
static bool gmc_v10_0_use_invalidate_semaphore(struct amdgpu_device *adev,
				       uint32_t vmhub)
{
	return ((vmhub == AMDGPU_MMHUB_0 ||
		 vmhub == AMDGPU_MMHUB_1) &&
		(!amdgpu_sriov_vf(adev)));
}

static bool gmc_v10_0_get_atc_vmid_pasid_mapping_info(
					struct amdgpu_device *adev,
					uint8_t vmid, uint16_t *p_pasid)
{
	uint32_t value;

	value = RREG32(SOC15_REG_OFFSET(ATHUB, 0, mmATC_VMID0_PASID_MAPPING)
		     + vmid);
	*p_pasid = value & ATC_VMID0_PASID_MAPPING__PASID_MASK;

	return !!(value & ATC_VMID0_PASID_MAPPING__VALID_MASK);
}

/*
 * GART
 * VMID 0 is the physical GPU addresses as used by the kernel.
 * VMIDs 1-15 are used for userspace clients and are handled
 * by the amdgpu vm/hsa code.
 */

static void gmc_v10_0_flush_vm_hub(struct amdgpu_device *adev, uint32_t vmid,
				   unsigned int vmhub, uint32_t flush_type)
{
	bool use_semaphore = gmc_v10_0_use_invalidate_semaphore(adev, vmhub);
	struct amdgpu_vmhub *hub = &adev->vmhub[vmhub];
	u32 inv_req = hub->vmhub_funcs->get_invalidate_req(vmid, flush_type);
	u32 tmp;
	/* Use register 17 for GART */
	const unsigned eng = 17;
	unsigned int i;
	unsigned char hub_ip = 0;

	hub_ip = (vmhub == AMDGPU_GFXHUB_0) ?
		   GC_HWIP : MMHUB_HWIP;

	spin_lock(&adev->gmc.invalidate_lock);
	/*
	 * It may lose gpuvm invalidate acknowldege state across power-gating
	 * off cycle, add semaphore acquire before invalidation and semaphore
	 * release after invalidation to avoid entering power gated state
	 * to WA the Issue
	 */

	/* TODO: It needs to continue working on debugging with semaphore for GFXHUB as well. */
	if (use_semaphore) {
		for (i = 0; i < adev->usec_timeout; i++) {
			/* a read return value of 1 means semaphore acuqire */
			tmp = RREG32_RLC_NO_KIQ(hub->vm_inv_eng0_sem +
					 hub->eng_distance * eng, hub_ip);

			if (tmp & 0x1)
				break;
			udelay(1);
		}

		if (i >= adev->usec_timeout)
			DRM_ERROR("Timeout waiting for sem acquire in VM flush!\n");
	}

	WREG32_RLC_NO_KIQ(hub->vm_inv_eng0_req +
			  hub->eng_distance * eng,
			  inv_req, hub_ip);

	/*
	 * Issue a dummy read to wait for the ACK register to be cleared
	 * to avoid a false ACK due to the new fast GRBM interface.
	 */
	if ((vmhub == AMDGPU_GFXHUB_0) &&
<<<<<<< HEAD
	    (adev->asic_type < CHIP_SIENNA_CICHLID))
=======
	    (adev->ip_versions[GC_HWIP][0] < IP_VERSION(10, 3, 0)))
>>>>>>> df0cc57e
		RREG32_RLC_NO_KIQ(hub->vm_inv_eng0_req +
				  hub->eng_distance * eng, hub_ip);

	/* Wait for ACK with a delay.*/
	for (i = 0; i < adev->usec_timeout; i++) {
		tmp = RREG32_RLC_NO_KIQ(hub->vm_inv_eng0_ack +
				  hub->eng_distance * eng, hub_ip);

		tmp &= 1 << vmid;
		if (tmp)
			break;

		udelay(1);
	}

	/* TODO: It needs to continue working on debugging with semaphore for GFXHUB as well. */
	if (use_semaphore)
		/*
		 * add semaphore release after invalidation,
		 * write with 0 means semaphore release
		 */
		WREG32_RLC_NO_KIQ(hub->vm_inv_eng0_sem +
				  hub->eng_distance * eng, 0, hub_ip);

	spin_unlock(&adev->gmc.invalidate_lock);

	if (i < adev->usec_timeout)
		return;

	DRM_ERROR("Timeout waiting for VM flush hub: %d!\n", vmhub);
}

/**
 * gmc_v10_0_flush_gpu_tlb - gart tlb flush callback
 *
 * @adev: amdgpu_device pointer
 * @vmid: vm instance to flush
 * @vmhub: vmhub type
 * @flush_type: the flush type
 *
 * Flush the TLB for the requested page table.
 */
static void gmc_v10_0_flush_gpu_tlb(struct amdgpu_device *adev, uint32_t vmid,
					uint32_t vmhub, uint32_t flush_type)
{
	struct amdgpu_ring *ring = adev->mman.buffer_funcs_ring;
	struct dma_fence *fence;
	struct amdgpu_job *job;

	int r;

	/* flush hdp cache */
	adev->hdp.funcs->flush_hdp(adev, NULL);

	/* For SRIOV run time, driver shouldn't access the register through MMIO
	 * Directly use kiq to do the vm invalidation instead
	 */
	if (adev->gfx.kiq.ring.sched.ready &&
	    (amdgpu_sriov_runtime(adev) || !amdgpu_sriov_vf(adev)) &&
	    down_read_trylock(&adev->reset_sem)) {
		struct amdgpu_vmhub *hub = &adev->vmhub[vmhub];
		const unsigned eng = 17;
		u32 inv_req = hub->vmhub_funcs->get_invalidate_req(vmid, flush_type);
		u32 req = hub->vm_inv_eng0_req + hub->eng_distance * eng;
		u32 ack = hub->vm_inv_eng0_ack + hub->eng_distance * eng;

		amdgpu_virt_kiq_reg_write_reg_wait(adev, req, ack, inv_req,
				1 << vmid);

		up_read(&adev->reset_sem);
		return;
	}

	mutex_lock(&adev->mman.gtt_window_lock);

	if (vmhub == AMDGPU_MMHUB_0) {
		gmc_v10_0_flush_vm_hub(adev, vmid, AMDGPU_MMHUB_0, 0);
		mutex_unlock(&adev->mman.gtt_window_lock);
		return;
	}

	BUG_ON(vmhub != AMDGPU_GFXHUB_0);

	if (!adev->mman.buffer_funcs_enabled ||
	    !adev->ib_pool_ready ||
	    amdgpu_in_reset(adev) ||
	    ring->sched.ready == false) {
		gmc_v10_0_flush_vm_hub(adev, vmid, AMDGPU_GFXHUB_0, 0);
		mutex_unlock(&adev->mman.gtt_window_lock);
		return;
	}

	/* The SDMA on Navi has a bug which can theoretically result in memory
	 * corruption if an invalidation happens at the same time as an VA
	 * translation. Avoid this by doing the invalidation from the SDMA
	 * itself.
	 */
	r = amdgpu_job_alloc_with_ib(adev, 16 * 4, AMDGPU_IB_POOL_IMMEDIATE,
				     &job);
	if (r)
		goto error_alloc;

	job->vm_pd_addr = amdgpu_gmc_pd_addr(adev->gart.bo);
	job->vm_needs_flush = true;
	job->ibs->ptr[job->ibs->length_dw++] = ring->funcs->nop;
	amdgpu_ring_pad_ib(ring, &job->ibs[0]);
	r = amdgpu_job_submit(job, &adev->mman.entity,
			      AMDGPU_FENCE_OWNER_UNDEFINED, &fence);
	if (r)
		goto error_submit;

	mutex_unlock(&adev->mman.gtt_window_lock);

	dma_fence_wait(fence, false);
	dma_fence_put(fence);

	return;

error_submit:
	amdgpu_job_free(job);

error_alloc:
	mutex_unlock(&adev->mman.gtt_window_lock);
	DRM_ERROR("Error flushing GPU TLB using the SDMA (%d)!\n", r);
}

/**
 * gmc_v10_0_flush_gpu_tlb_pasid - tlb flush via pasid
 *
 * @adev: amdgpu_device pointer
 * @pasid: pasid to be flush
 * @flush_type: the flush type
 * @all_hub: Used with PACKET3_INVALIDATE_TLBS_ALL_HUB()
 *
 * Flush the TLB for the requested pasid.
 */
static int gmc_v10_0_flush_gpu_tlb_pasid(struct amdgpu_device *adev,
					uint16_t pasid, uint32_t flush_type,
					bool all_hub)
{
	int vmid, i;
	signed long r;
	uint32_t seq;
	uint16_t queried_pasid;
	bool ret;
	struct amdgpu_ring *ring = &adev->gfx.kiq.ring;
	struct amdgpu_kiq *kiq = &adev->gfx.kiq;

	if (amdgpu_emu_mode == 0 && ring->sched.ready) {
		spin_lock(&adev->gfx.kiq.ring_lock);
		/* 2 dwords flush + 8 dwords fence */
		amdgpu_ring_alloc(ring, kiq->pmf->invalidate_tlbs_size + 8);
		kiq->pmf->kiq_invalidate_tlbs(ring,
					pasid, flush_type, all_hub);
		r = amdgpu_fence_emit_polling(ring, &seq, MAX_KIQ_REG_WAIT);
		if (r) {
			amdgpu_ring_undo(ring);
			spin_unlock(&adev->gfx.kiq.ring_lock);
			return -ETIME;
		}

		amdgpu_ring_commit(ring);
		spin_unlock(&adev->gfx.kiq.ring_lock);
		r = amdgpu_fence_wait_polling(ring, seq, adev->usec_timeout);
		if (r < 1) {
			dev_err(adev->dev, "wait for kiq fence error: %ld.\n", r);
			return -ETIME;
		}

		return 0;
	}

	for (vmid = 1; vmid < AMDGPU_NUM_VMID; vmid++) {

		ret = gmc_v10_0_get_atc_vmid_pasid_mapping_info(adev, vmid,
				&queried_pasid);
		if (ret	&& queried_pasid == pasid) {
			if (all_hub) {
				for (i = 0; i < adev->num_vmhubs; i++)
					gmc_v10_0_flush_gpu_tlb(adev, vmid,
							i, flush_type);
			} else {
				gmc_v10_0_flush_gpu_tlb(adev, vmid,
						AMDGPU_GFXHUB_0, flush_type);
			}
			break;
		}
	}

	return 0;
}

static uint64_t gmc_v10_0_emit_flush_gpu_tlb(struct amdgpu_ring *ring,
					     unsigned vmid, uint64_t pd_addr)
{
	bool use_semaphore = gmc_v10_0_use_invalidate_semaphore(ring->adev, ring->funcs->vmhub);
	struct amdgpu_vmhub *hub = &ring->adev->vmhub[ring->funcs->vmhub];
	uint32_t req = hub->vmhub_funcs->get_invalidate_req(vmid, 0);
	unsigned eng = ring->vm_inv_eng;

	/*
	 * It may lose gpuvm invalidate acknowldege state across power-gating
	 * off cycle, add semaphore acquire before invalidation and semaphore
	 * release after invalidation to avoid entering power gated state
	 * to WA the Issue
	 */

	/* TODO: It needs to continue working on debugging with semaphore for GFXHUB as well. */
	if (use_semaphore)
		/* a read return value of 1 means semaphore acuqire */
		amdgpu_ring_emit_reg_wait(ring,
					  hub->vm_inv_eng0_sem +
					  hub->eng_distance * eng, 0x1, 0x1);

	amdgpu_ring_emit_wreg(ring, hub->ctx0_ptb_addr_lo32 +
			      (hub->ctx_addr_distance * vmid),
			      lower_32_bits(pd_addr));

	amdgpu_ring_emit_wreg(ring, hub->ctx0_ptb_addr_hi32 +
			      (hub->ctx_addr_distance * vmid),
			      upper_32_bits(pd_addr));

	amdgpu_ring_emit_reg_write_reg_wait(ring, hub->vm_inv_eng0_req +
					    hub->eng_distance * eng,
					    hub->vm_inv_eng0_ack +
					    hub->eng_distance * eng,
					    req, 1 << vmid);

	/* TODO: It needs to continue working on debugging with semaphore for GFXHUB as well. */
	if (use_semaphore)
		/*
		 * add semaphore release after invalidation,
		 * write with 0 means semaphore release
		 */
		amdgpu_ring_emit_wreg(ring, hub->vm_inv_eng0_sem +
				      hub->eng_distance * eng, 0);

	return pd_addr;
}

static void gmc_v10_0_emit_pasid_mapping(struct amdgpu_ring *ring, unsigned vmid,
					 unsigned pasid)
{
	struct amdgpu_device *adev = ring->adev;
	uint32_t reg;

	if (ring->funcs->vmhub == AMDGPU_GFXHUB_0)
		reg = SOC15_REG_OFFSET(OSSSYS, 0, mmIH_VMID_0_LUT) + vmid;
	else
		reg = SOC15_REG_OFFSET(OSSSYS, 0, mmIH_VMID_0_LUT_MM) + vmid;

	amdgpu_ring_emit_wreg(ring, reg, pasid);
}

/*
 * PTE format on NAVI 10:
 * 63:59 reserved
 * 58 reserved and for sienna_cichlid is used for MALL noalloc
 * 57 reserved
 * 56 F
 * 55 L
 * 54 reserved
 * 53:52 SW
 * 51 T
 * 50:48 mtype
 * 47:12 4k physical page base address
 * 11:7 fragment
 * 6 write
 * 5 read
 * 4 exe
 * 3 Z
 * 2 snooped
 * 1 system
 * 0 valid
 *
 * PDE format on NAVI 10:
 * 63:59 block fragment size
 * 58:55 reserved
 * 54 P
 * 53:48 reserved
 * 47:6 physical base address of PD or PTE
 * 5:3 reserved
 * 2 C
 * 1 system
 * 0 valid
 */

static uint64_t gmc_v10_0_map_mtype(struct amdgpu_device *adev, uint32_t flags)
{
	switch (flags) {
	case AMDGPU_VM_MTYPE_DEFAULT:
		return AMDGPU_PTE_MTYPE_NV10(MTYPE_NC);
	case AMDGPU_VM_MTYPE_NC:
		return AMDGPU_PTE_MTYPE_NV10(MTYPE_NC);
	case AMDGPU_VM_MTYPE_WC:
		return AMDGPU_PTE_MTYPE_NV10(MTYPE_WC);
	case AMDGPU_VM_MTYPE_CC:
		return AMDGPU_PTE_MTYPE_NV10(MTYPE_CC);
	case AMDGPU_VM_MTYPE_UC:
		return AMDGPU_PTE_MTYPE_NV10(MTYPE_UC);
	default:
		return AMDGPU_PTE_MTYPE_NV10(MTYPE_NC);
	}
}

static void gmc_v10_0_get_vm_pde(struct amdgpu_device *adev, int level,
				 uint64_t *addr, uint64_t *flags)
{
	if (!(*flags & AMDGPU_PDE_PTE) && !(*flags & AMDGPU_PTE_SYSTEM))
		*addr = amdgpu_gmc_vram_mc2pa(adev, *addr);
	BUG_ON(*addr & 0xFFFF00000000003FULL);

	if (!adev->gmc.translate_further)
		return;

	if (level == AMDGPU_VM_PDB1) {
		/* Set the block fragment size */
		if (!(*flags & AMDGPU_PDE_PTE))
			*flags |= AMDGPU_PDE_BFS(0x9);

	} else if (level == AMDGPU_VM_PDB0) {
		if (*flags & AMDGPU_PDE_PTE)
			*flags &= ~AMDGPU_PDE_PTE;
		else
			*flags |= AMDGPU_PTE_TF;
	}
}

static void gmc_v10_0_get_vm_pte(struct amdgpu_device *adev,
				 struct amdgpu_bo_va_mapping *mapping,
				 uint64_t *flags)
{
	*flags &= ~AMDGPU_PTE_EXECUTABLE;
	*flags |= mapping->flags & AMDGPU_PTE_EXECUTABLE;

	*flags &= ~AMDGPU_PTE_MTYPE_NV10_MASK;
	*flags |= (mapping->flags & AMDGPU_PTE_MTYPE_NV10_MASK);

	if (mapping->flags & AMDGPU_PTE_PRT) {
		*flags |= AMDGPU_PTE_PRT;
		*flags |= AMDGPU_PTE_SNOOPED;
		*flags |= AMDGPU_PTE_LOG;
		*flags |= AMDGPU_PTE_SYSTEM;
		*flags &= ~AMDGPU_PTE_VALID;
	}
}

static unsigned gmc_v10_0_get_vbios_fb_size(struct amdgpu_device *adev)
{
	u32 d1vga_control = RREG32_SOC15(DCE, 0, mmD1VGA_CONTROL);
	unsigned size;

	if (REG_GET_FIELD(d1vga_control, D1VGA_CONTROL, D1VGA_MODE_ENABLE)) {
		size = AMDGPU_VBIOS_VGA_ALLOCATION;
	} else {
		u32 viewport;
		u32 pitch;

		viewport = RREG32_SOC15(DCE, 0, mmHUBP0_DCSURF_PRI_VIEWPORT_DIMENSION);
		pitch = RREG32_SOC15(DCE, 0, mmHUBPREQ0_DCSURF_SURFACE_PITCH);
		size = (REG_GET_FIELD(viewport,
					HUBP0_DCSURF_PRI_VIEWPORT_DIMENSION, PRI_VIEWPORT_HEIGHT) *
				REG_GET_FIELD(pitch, HUBPREQ0_DCSURF_SURFACE_PITCH, PITCH) *
				4);
	}

	return size;
}

static const struct amdgpu_gmc_funcs gmc_v10_0_gmc_funcs = {
	.flush_gpu_tlb = gmc_v10_0_flush_gpu_tlb,
	.flush_gpu_tlb_pasid = gmc_v10_0_flush_gpu_tlb_pasid,
	.emit_flush_gpu_tlb = gmc_v10_0_emit_flush_gpu_tlb,
	.emit_pasid_mapping = gmc_v10_0_emit_pasid_mapping,
	.map_mtype = gmc_v10_0_map_mtype,
	.get_vm_pde = gmc_v10_0_get_vm_pde,
	.get_vm_pte = gmc_v10_0_get_vm_pte,
	.get_vbios_fb_size = gmc_v10_0_get_vbios_fb_size,
};

static void gmc_v10_0_set_gmc_funcs(struct amdgpu_device *adev)
{
	if (adev->gmc.gmc_funcs == NULL)
		adev->gmc.gmc_funcs = &gmc_v10_0_gmc_funcs;
}

static void gmc_v10_0_set_umc_funcs(struct amdgpu_device *adev)
{
	switch (adev->ip_versions[UMC_HWIP][0]) {
	case IP_VERSION(8, 7, 0):
		adev->umc.max_ras_err_cnt_per_query = UMC_V8_7_TOTAL_CHANNEL_NUM;
		adev->umc.channel_inst_num = UMC_V8_7_CHANNEL_INSTANCE_NUM;
		adev->umc.umc_inst_num = UMC_V8_7_UMC_INSTANCE_NUM;
		adev->umc.channel_offs = UMC_V8_7_PER_CHANNEL_OFFSET_SIENNA;
		adev->umc.channel_idx_tbl = &umc_v8_7_channel_idx_tbl[0][0];
		adev->umc.ras_funcs = &umc_v8_7_ras_funcs;
		break;
	default:
		break;
	}
}


static void gmc_v10_0_set_mmhub_funcs(struct amdgpu_device *adev)
{
<<<<<<< HEAD
	switch (adev->asic_type) {
	case CHIP_VANGOGH:
	case CHIP_YELLOW_CARP:
=======
	switch (adev->ip_versions[MMHUB_HWIP][0]) {
	case IP_VERSION(2, 3, 0):
	case IP_VERSION(2, 4, 0):
>>>>>>> df0cc57e
		adev->mmhub.funcs = &mmhub_v2_3_funcs;
		break;
	default:
		adev->mmhub.funcs = &mmhub_v2_0_funcs;
		break;
	}
}

static void gmc_v10_0_set_gfxhub_funcs(struct amdgpu_device *adev)
{
<<<<<<< HEAD
	switch (adev->asic_type) {
	case CHIP_SIENNA_CICHLID:
	case CHIP_NAVY_FLOUNDER:
	case CHIP_VANGOGH:
	case CHIP_DIMGREY_CAVEFISH:
	case CHIP_BEIGE_GOBY:
	case CHIP_YELLOW_CARP:
=======
	switch (adev->ip_versions[GC_HWIP][0]) {
	case IP_VERSION(10, 3, 0):
	case IP_VERSION(10, 3, 2):
	case IP_VERSION(10, 3, 1):
	case IP_VERSION(10, 3, 4):
	case IP_VERSION(10, 3, 5):
	case IP_VERSION(10, 3, 3):
>>>>>>> df0cc57e
		adev->gfxhub.funcs = &gfxhub_v2_1_funcs;
		break;
	default:
		adev->gfxhub.funcs = &gfxhub_v2_0_funcs;
		break;
	}
}


static int gmc_v10_0_early_init(void *handle)
{
	struct amdgpu_device *adev = (struct amdgpu_device *)handle;

	gmc_v10_0_set_mmhub_funcs(adev);
	gmc_v10_0_set_gfxhub_funcs(adev);
	gmc_v10_0_set_gmc_funcs(adev);
	gmc_v10_0_set_irq_funcs(adev);
	gmc_v10_0_set_umc_funcs(adev);

	adev->gmc.shared_aperture_start = 0x2000000000000000ULL;
	adev->gmc.shared_aperture_end =
		adev->gmc.shared_aperture_start + (4ULL << 30) - 1;
	adev->gmc.private_aperture_start = 0x1000000000000000ULL;
	adev->gmc.private_aperture_end =
		adev->gmc.private_aperture_start + (4ULL << 30) - 1;

	return 0;
}

static int gmc_v10_0_late_init(void *handle)
{
	struct amdgpu_device *adev = (struct amdgpu_device *)handle;
	int r;

	r = amdgpu_gmc_allocate_vm_inv_eng(adev);
	if (r)
		return r;

	r = amdgpu_gmc_ras_late_init(adev);
	if (r)
		return r;

	return amdgpu_irq_get(adev, &adev->gmc.vm_fault, 0);
}

static void gmc_v10_0_vram_gtt_location(struct amdgpu_device *adev,
					struct amdgpu_gmc *mc)
{
	u64 base = 0;

	base = adev->gfxhub.funcs->get_fb_location(adev);

	/* add the xgmi offset of the physical node */
	base += adev->gmc.xgmi.physical_node_id * adev->gmc.xgmi.node_segment_size;

	amdgpu_gmc_vram_location(adev, &adev->gmc, base);
	amdgpu_gmc_gart_location(adev, mc);
	amdgpu_gmc_agp_location(adev, mc);

	/* base offset of vram pages */
	adev->vm_manager.vram_base_offset = adev->gfxhub.funcs->get_mc_fb_offset(adev);

	/* add the xgmi offset of the physical node */
	adev->vm_manager.vram_base_offset +=
		adev->gmc.xgmi.physical_node_id * adev->gmc.xgmi.node_segment_size;
}

/**
 * gmc_v10_0_mc_init - initialize the memory controller driver params
 *
 * @adev: amdgpu_device pointer
 *
 * Look up the amount of vram, vram width, and decide how to place
 * vram and gart within the GPU's physical address space.
 * Returns 0 for success.
 */
static int gmc_v10_0_mc_init(struct amdgpu_device *adev)
{
	int r;

	/* size in MB on si */
	adev->gmc.mc_vram_size =
		adev->nbio.funcs->get_memsize(adev) * 1024ULL * 1024ULL;
	adev->gmc.real_vram_size = adev->gmc.mc_vram_size;

	if (!(adev->flags & AMD_IS_APU)) {
		r = amdgpu_device_resize_fb_bar(adev);
		if (r)
			return r;
	}
	adev->gmc.aper_base = pci_resource_start(adev->pdev, 0);
	adev->gmc.aper_size = pci_resource_len(adev->pdev, 0);

#ifdef CONFIG_X86_64
	if (adev->flags & AMD_IS_APU) {
		adev->gmc.aper_base = adev->gfxhub.funcs->get_mc_fb_offset(adev);
		adev->gmc.aper_size = adev->gmc.real_vram_size;
	}
#endif

	/* In case the PCI BAR is larger than the actual amount of vram */
	adev->gmc.visible_vram_size = adev->gmc.aper_size;
	if (adev->gmc.visible_vram_size > adev->gmc.real_vram_size)
		adev->gmc.visible_vram_size = adev->gmc.real_vram_size;

	/* set the gart size */
<<<<<<< HEAD
	if (amdgpu_gart_size == -1) {
		switch (adev->asic_type) {
		case CHIP_NAVI10:
		case CHIP_NAVI14:
		case CHIP_NAVI12:
		case CHIP_SIENNA_CICHLID:
		case CHIP_NAVY_FLOUNDER:
		case CHIP_VANGOGH:
		case CHIP_DIMGREY_CAVEFISH:
		case CHIP_BEIGE_GOBY:
		case CHIP_YELLOW_CARP:
		case CHIP_CYAN_SKILLFISH:
		default:
			adev->gmc.gart_size = 512ULL << 20;
			break;
		}
	} else
=======
	if (amdgpu_gart_size == -1)
		adev->gmc.gart_size = 512ULL << 20;
	else
>>>>>>> df0cc57e
		adev->gmc.gart_size = (u64)amdgpu_gart_size << 20;

	gmc_v10_0_vram_gtt_location(adev, &adev->gmc);

	return 0;
}

static int gmc_v10_0_gart_init(struct amdgpu_device *adev)
{
	int r;

	if (adev->gart.bo) {
		WARN(1, "NAVI10 PCIE GART already initialized\n");
		return 0;
	}

	/* Initialize common gart structure */
	r = amdgpu_gart_init(adev);
	if (r)
		return r;

	adev->gart.table_size = adev->gart.num_gpu_pages * 8;
	adev->gart.gart_pte_flags = AMDGPU_PTE_MTYPE_NV10(MTYPE_UC) |
				 AMDGPU_PTE_EXECUTABLE;

	return amdgpu_gart_table_vram_alloc(adev);
}

static int gmc_v10_0_sw_init(void *handle)
{
	int r, vram_width = 0, vram_type = 0, vram_vendor = 0;
	struct amdgpu_device *adev = (struct amdgpu_device *)handle;

	adev->gfxhub.funcs->init(adev);

	adev->mmhub.funcs->init(adev);

	spin_lock_init(&adev->gmc.invalidate_lock);

	if ((adev->flags & AMD_IS_APU) && amdgpu_emu_mode == 1) {
		adev->gmc.vram_type = AMDGPU_VRAM_TYPE_DDR4;
		adev->gmc.vram_width = 64;
	} else if (amdgpu_emu_mode == 1) {
		adev->gmc.vram_type = AMDGPU_VRAM_TYPE_GDDR6;
		adev->gmc.vram_width = 1 * 128; /* numchan * chansize */
	} else {
		r = amdgpu_atomfirmware_get_vram_info(adev,
				&vram_width, &vram_type, &vram_vendor);
		adev->gmc.vram_width = vram_width;

		adev->gmc.vram_type = vram_type;
		adev->gmc.vram_vendor = vram_vendor;
	}

<<<<<<< HEAD
	switch (adev->asic_type) {
	case CHIP_NAVI10:
	case CHIP_NAVI14:
	case CHIP_NAVI12:
	case CHIP_SIENNA_CICHLID:
	case CHIP_NAVY_FLOUNDER:
	case CHIP_VANGOGH:
	case CHIP_DIMGREY_CAVEFISH:
	case CHIP_BEIGE_GOBY:
	case CHIP_YELLOW_CARP:
	case CHIP_CYAN_SKILLFISH:
=======
	switch (adev->ip_versions[GC_HWIP][0]) {
	case IP_VERSION(10, 1, 10):
	case IP_VERSION(10, 1, 1):
	case IP_VERSION(10, 1, 2):
	case IP_VERSION(10, 1, 3):
	case IP_VERSION(10, 3, 0):
	case IP_VERSION(10, 3, 2):
	case IP_VERSION(10, 3, 1):
	case IP_VERSION(10, 3, 4):
	case IP_VERSION(10, 3, 5):
	case IP_VERSION(10, 3, 3):
>>>>>>> df0cc57e
		adev->num_vmhubs = 2;
		/*
		 * To fulfill 4-level page support,
		 * vm size is 256TB (48bit), maximum size of Navi10/Navi14/Navi12,
		 * block size 512 (9bit)
		 */
		amdgpu_vm_adjust_size(adev, 256 * 1024, 9, 3, 48);
		break;
	default:
		break;
	}

	/* This interrupt is VMC page fault.*/
	r = amdgpu_irq_add_id(adev, SOC15_IH_CLIENTID_VMC,
			      VMC_1_0__SRCID__VM_FAULT,
			      &adev->gmc.vm_fault);

	if (r)
		return r;

	r = amdgpu_irq_add_id(adev, SOC15_IH_CLIENTID_UTCL2,
			      UTCL2_1_0__SRCID__FAULT,
			      &adev->gmc.vm_fault);
	if (r)
		return r;

	if (!amdgpu_sriov_vf(adev)) {
		/* interrupt sent to DF. */
		r = amdgpu_irq_add_id(adev, SOC15_IH_CLIENTID_DF, 0,
				      &adev->gmc.ecc_irq);
		if (r)
			return r;
	}

	/*
	 * Set the internal MC address mask This is the max address of the GPU's
	 * internal address space.
	 */
	adev->gmc.mc_mask = 0xffffffffffffULL; /* 48 bit MC */

	r = dma_set_mask_and_coherent(adev->dev, DMA_BIT_MASK(44));
	if (r) {
		printk(KERN_WARNING "amdgpu: No suitable DMA available.\n");
		return r;
	}

	if (adev->gmc.xgmi.supported) {
		r = adev->gfxhub.funcs->get_xgmi_info(adev);
		if (r)
			return r;
	}

	r = gmc_v10_0_mc_init(adev);
	if (r)
		return r;

	amdgpu_gmc_get_vbios_allocations(adev);
	amdgpu_gmc_get_reserved_allocation(adev);

	/* Memory manager */
	r = amdgpu_bo_init(adev);
	if (r)
		return r;

	r = gmc_v10_0_gart_init(adev);
	if (r)
		return r;

	/*
	 * number of VMs
	 * VMID 0 is reserved for System
	 * amdgpu graphics/compute will use VMIDs 1-7
	 * amdkfd will use VMIDs 8-15
	 */
	adev->vm_manager.first_kfd_vmid = 8;

	amdgpu_vm_manager_init(adev);

	return 0;
}

/**
 * gmc_v10_0_gart_fini - vm fini callback
 *
 * @adev: amdgpu_device pointer
 *
 * Tears down the driver GART/VM setup (CIK).
 */
static void gmc_v10_0_gart_fini(struct amdgpu_device *adev)
{
	amdgpu_gart_table_vram_free(adev);
}

static int gmc_v10_0_sw_fini(void *handle)
{
	struct amdgpu_device *adev = (struct amdgpu_device *)handle;

	amdgpu_vm_manager_fini(adev);
	gmc_v10_0_gart_fini(adev);
	amdgpu_gem_force_release(adev);
	amdgpu_bo_fini(adev);

	return 0;
}

static void gmc_v10_0_init_golden_registers(struct amdgpu_device *adev)
{
<<<<<<< HEAD
	switch (adev->asic_type) {
	case CHIP_NAVI10:
	case CHIP_NAVI14:
	case CHIP_NAVI12:
	case CHIP_SIENNA_CICHLID:
	case CHIP_NAVY_FLOUNDER:
	case CHIP_VANGOGH:
	case CHIP_DIMGREY_CAVEFISH:
	case CHIP_BEIGE_GOBY:
	case CHIP_YELLOW_CARP:
	case CHIP_CYAN_SKILLFISH:
		break;
	default:
		break;
	}
=======
>>>>>>> df0cc57e
}

/**
 * gmc_v10_0_gart_enable - gart enable
 *
 * @adev: amdgpu_device pointer
 */
static int gmc_v10_0_gart_enable(struct amdgpu_device *adev)
{
	int r;
	bool value;

	if (adev->gart.bo == NULL) {
		dev_err(adev->dev, "No VRAM object for PCIE GART.\n");
		return -EINVAL;
	}

	r = amdgpu_gart_table_vram_pin(adev);
	if (r)
		return r;

	r = adev->gfxhub.funcs->gart_enable(adev);
	if (r)
		return r;

	r = adev->mmhub.funcs->gart_enable(adev);
	if (r)
		return r;

	adev->hdp.funcs->init_registers(adev);

	/* Flush HDP after it is initialized */
	adev->hdp.funcs->flush_hdp(adev, NULL);

	value = (amdgpu_vm_fault_stop == AMDGPU_VM_FAULT_STOP_ALWAYS) ?
		false : true;

	adev->gfxhub.funcs->set_fault_enable_default(adev, value);
	adev->mmhub.funcs->set_fault_enable_default(adev, value);
	gmc_v10_0_flush_gpu_tlb(adev, 0, AMDGPU_MMHUB_0, 0);
	gmc_v10_0_flush_gpu_tlb(adev, 0, AMDGPU_GFXHUB_0, 0);

	DRM_INFO("PCIE GART of %uM enabled (table at 0x%016llX).\n",
		 (unsigned)(adev->gmc.gart_size >> 20),
		 (unsigned long long)amdgpu_bo_gpu_offset(adev->gart.bo));

	adev->gart.ready = true;

	return 0;
}

static int gmc_v10_0_hw_init(void *handle)
{
	int r;
	struct amdgpu_device *adev = (struct amdgpu_device *)handle;

	/* The sequence of these two function calls matters.*/
	gmc_v10_0_init_golden_registers(adev);

	/*
	 * harvestable groups in gc_utcl2 need to be programmed before any GFX block
	 * register setup within GMC, or else system hang when harvesting SA.
	 */
	if (adev->gfxhub.funcs && adev->gfxhub.funcs->utcl2_harvest)
		adev->gfxhub.funcs->utcl2_harvest(adev);

	r = gmc_v10_0_gart_enable(adev);
	if (r)
		return r;

	if (adev->umc.funcs && adev->umc.funcs->init_registers)
		adev->umc.funcs->init_registers(adev);

	return 0;
}

/**
 * gmc_v10_0_gart_disable - gart disable
 *
 * @adev: amdgpu_device pointer
 *
 * This disables all VM page table.
 */
static void gmc_v10_0_gart_disable(struct amdgpu_device *adev)
{
	adev->gfxhub.funcs->gart_disable(adev);
	adev->mmhub.funcs->gart_disable(adev);
	amdgpu_gart_table_vram_unpin(adev);
}

static int gmc_v10_0_hw_fini(void *handle)
{
	struct amdgpu_device *adev = (struct amdgpu_device *)handle;

	gmc_v10_0_gart_disable(adev);

	if (amdgpu_sriov_vf(adev)) {
		/* full access mode, so don't touch any GMC register */
		DRM_DEBUG("For SRIOV client, shouldn't do anything.\n");
		return 0;
	}

	amdgpu_irq_put(adev, &adev->gmc.ecc_irq, 0);
	amdgpu_irq_put(adev, &adev->gmc.vm_fault, 0);

	return 0;
}

static int gmc_v10_0_suspend(void *handle)
{
	struct amdgpu_device *adev = (struct amdgpu_device *)handle;

	gmc_v10_0_hw_fini(adev);

	return 0;
}

static int gmc_v10_0_resume(void *handle)
{
	int r;
	struct amdgpu_device *adev = (struct amdgpu_device *)handle;

	r = gmc_v10_0_hw_init(adev);
	if (r)
		return r;

	amdgpu_vmid_reset_all(adev);

	return 0;
}

static bool gmc_v10_0_is_idle(void *handle)
{
	/* MC is always ready in GMC v10.*/
	return true;
}

static int gmc_v10_0_wait_for_idle(void *handle)
{
	/* There is no need to wait for MC idle in GMC v10.*/
	return 0;
}

static int gmc_v10_0_soft_reset(void *handle)
{
	return 0;
}

static int gmc_v10_0_set_clockgating_state(void *handle,
					   enum amd_clockgating_state state)
{
	int r;
	struct amdgpu_device *adev = (struct amdgpu_device *)handle;

	r = adev->mmhub.funcs->set_clockgating(adev, state);
	if (r)
		return r;

<<<<<<< HEAD
	if (adev->asic_type >= CHIP_SIENNA_CICHLID &&
	    adev->asic_type <= CHIP_YELLOW_CARP)
=======
	if (adev->ip_versions[ATHUB_HWIP][0] >= IP_VERSION(2, 1, 0))
>>>>>>> df0cc57e
		return athub_v2_1_set_clockgating(adev, state);
	else
		return athub_v2_0_set_clockgating(adev, state);
}

static void gmc_v10_0_get_clockgating_state(void *handle, u32 *flags)
{
	struct amdgpu_device *adev = (struct amdgpu_device *)handle;

	adev->mmhub.funcs->get_clockgating(adev, flags);

<<<<<<< HEAD
	if (adev->asic_type >= CHIP_SIENNA_CICHLID &&
	    adev->asic_type <= CHIP_YELLOW_CARP)
=======
	if (adev->ip_versions[ATHUB_HWIP][0] >= IP_VERSION(2, 1, 0))
>>>>>>> df0cc57e
		athub_v2_1_get_clockgating(adev, flags);
	else
		athub_v2_0_get_clockgating(adev, flags);
}

static int gmc_v10_0_set_powergating_state(void *handle,
					   enum amd_powergating_state state)
{
	return 0;
}

const struct amd_ip_funcs gmc_v10_0_ip_funcs = {
	.name = "gmc_v10_0",
	.early_init = gmc_v10_0_early_init,
	.late_init = gmc_v10_0_late_init,
	.sw_init = gmc_v10_0_sw_init,
	.sw_fini = gmc_v10_0_sw_fini,
	.hw_init = gmc_v10_0_hw_init,
	.hw_fini = gmc_v10_0_hw_fini,
	.suspend = gmc_v10_0_suspend,
	.resume = gmc_v10_0_resume,
	.is_idle = gmc_v10_0_is_idle,
	.wait_for_idle = gmc_v10_0_wait_for_idle,
	.soft_reset = gmc_v10_0_soft_reset,
	.set_clockgating_state = gmc_v10_0_set_clockgating_state,
	.set_powergating_state = gmc_v10_0_set_powergating_state,
	.get_clockgating_state = gmc_v10_0_get_clockgating_state,
};

const struct amdgpu_ip_block_version gmc_v10_0_ip_block =
{
	.type = AMD_IP_BLOCK_TYPE_GMC,
	.major = 10,
	.minor = 0,
	.rev = 0,
	.funcs = &gmc_v10_0_ip_funcs,
};<|MERGE_RESOLUTION|>--- conflicted
+++ resolved
@@ -268,11 +268,7 @@
 	 * to avoid a false ACK due to the new fast GRBM interface.
 	 */
 	if ((vmhub == AMDGPU_GFXHUB_0) &&
-<<<<<<< HEAD
-	    (adev->asic_type < CHIP_SIENNA_CICHLID))
-=======
 	    (adev->ip_versions[GC_HWIP][0] < IP_VERSION(10, 3, 0)))
->>>>>>> df0cc57e
 		RREG32_RLC_NO_KIQ(hub->vm_inv_eng0_req +
 				  hub->eng_distance * eng, hub_ip);
 
@@ -678,15 +674,9 @@
 
 static void gmc_v10_0_set_mmhub_funcs(struct amdgpu_device *adev)
 {
-<<<<<<< HEAD
-	switch (adev->asic_type) {
-	case CHIP_VANGOGH:
-	case CHIP_YELLOW_CARP:
-=======
 	switch (adev->ip_versions[MMHUB_HWIP][0]) {
 	case IP_VERSION(2, 3, 0):
 	case IP_VERSION(2, 4, 0):
->>>>>>> df0cc57e
 		adev->mmhub.funcs = &mmhub_v2_3_funcs;
 		break;
 	default:
@@ -697,15 +687,6 @@
 
 static void gmc_v10_0_set_gfxhub_funcs(struct amdgpu_device *adev)
 {
-<<<<<<< HEAD
-	switch (adev->asic_type) {
-	case CHIP_SIENNA_CICHLID:
-	case CHIP_NAVY_FLOUNDER:
-	case CHIP_VANGOGH:
-	case CHIP_DIMGREY_CAVEFISH:
-	case CHIP_BEIGE_GOBY:
-	case CHIP_YELLOW_CARP:
-=======
 	switch (adev->ip_versions[GC_HWIP][0]) {
 	case IP_VERSION(10, 3, 0):
 	case IP_VERSION(10, 3, 2):
@@ -713,7 +694,6 @@
 	case IP_VERSION(10, 3, 4):
 	case IP_VERSION(10, 3, 5):
 	case IP_VERSION(10, 3, 3):
->>>>>>> df0cc57e
 		adev->gfxhub.funcs = &gfxhub_v2_1_funcs;
 		break;
 	default:
@@ -820,29 +800,9 @@
 		adev->gmc.visible_vram_size = adev->gmc.real_vram_size;
 
 	/* set the gart size */
-<<<<<<< HEAD
-	if (amdgpu_gart_size == -1) {
-		switch (adev->asic_type) {
-		case CHIP_NAVI10:
-		case CHIP_NAVI14:
-		case CHIP_NAVI12:
-		case CHIP_SIENNA_CICHLID:
-		case CHIP_NAVY_FLOUNDER:
-		case CHIP_VANGOGH:
-		case CHIP_DIMGREY_CAVEFISH:
-		case CHIP_BEIGE_GOBY:
-		case CHIP_YELLOW_CARP:
-		case CHIP_CYAN_SKILLFISH:
-		default:
-			adev->gmc.gart_size = 512ULL << 20;
-			break;
-		}
-	} else
-=======
 	if (amdgpu_gart_size == -1)
 		adev->gmc.gart_size = 512ULL << 20;
 	else
->>>>>>> df0cc57e
 		adev->gmc.gart_size = (u64)amdgpu_gart_size << 20;
 
 	gmc_v10_0_vram_gtt_location(adev, &adev->gmc);
@@ -897,19 +857,6 @@
 		adev->gmc.vram_vendor = vram_vendor;
 	}
 
-<<<<<<< HEAD
-	switch (adev->asic_type) {
-	case CHIP_NAVI10:
-	case CHIP_NAVI14:
-	case CHIP_NAVI12:
-	case CHIP_SIENNA_CICHLID:
-	case CHIP_NAVY_FLOUNDER:
-	case CHIP_VANGOGH:
-	case CHIP_DIMGREY_CAVEFISH:
-	case CHIP_BEIGE_GOBY:
-	case CHIP_YELLOW_CARP:
-	case CHIP_CYAN_SKILLFISH:
-=======
 	switch (adev->ip_versions[GC_HWIP][0]) {
 	case IP_VERSION(10, 1, 10):
 	case IP_VERSION(10, 1, 1):
@@ -921,7 +868,6 @@
 	case IP_VERSION(10, 3, 4):
 	case IP_VERSION(10, 3, 5):
 	case IP_VERSION(10, 3, 3):
->>>>>>> df0cc57e
 		adev->num_vmhubs = 2;
 		/*
 		 * To fulfill 4-level page support,
@@ -1029,24 +975,6 @@
 
 static void gmc_v10_0_init_golden_registers(struct amdgpu_device *adev)
 {
-<<<<<<< HEAD
-	switch (adev->asic_type) {
-	case CHIP_NAVI10:
-	case CHIP_NAVI14:
-	case CHIP_NAVI12:
-	case CHIP_SIENNA_CICHLID:
-	case CHIP_NAVY_FLOUNDER:
-	case CHIP_VANGOGH:
-	case CHIP_DIMGREY_CAVEFISH:
-	case CHIP_BEIGE_GOBY:
-	case CHIP_YELLOW_CARP:
-	case CHIP_CYAN_SKILLFISH:
-		break;
-	default:
-		break;
-	}
-=======
->>>>>>> df0cc57e
 }
 
 /**
@@ -1205,12 +1133,7 @@
 	if (r)
 		return r;
 
-<<<<<<< HEAD
-	if (adev->asic_type >= CHIP_SIENNA_CICHLID &&
-	    adev->asic_type <= CHIP_YELLOW_CARP)
-=======
 	if (adev->ip_versions[ATHUB_HWIP][0] >= IP_VERSION(2, 1, 0))
->>>>>>> df0cc57e
 		return athub_v2_1_set_clockgating(adev, state);
 	else
 		return athub_v2_0_set_clockgating(adev, state);
@@ -1222,12 +1145,7 @@
 
 	adev->mmhub.funcs->get_clockgating(adev, flags);
 
-<<<<<<< HEAD
-	if (adev->asic_type >= CHIP_SIENNA_CICHLID &&
-	    adev->asic_type <= CHIP_YELLOW_CARP)
-=======
 	if (adev->ip_versions[ATHUB_HWIP][0] >= IP_VERSION(2, 1, 0))
->>>>>>> df0cc57e
 		athub_v2_1_get_clockgating(adev, flags);
 	else
 		athub_v2_0_get_clockgating(adev, flags);
