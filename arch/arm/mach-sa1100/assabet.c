/*
 * linux/arch/arm/mach-sa1100/assabet.c
 *
 * Author: Nicolas Pitre
 *
 * This file contains all Assabet-specific tweaks.
 *
 * This program is free software; you can redistribute it and/or modify
 * it under the terms of the GNU General Public License version 2 as
 * published by the Free Software Foundation.
 */
#include <linux/init.h>
#include <linux/kernel.h>
#include <linux/module.h>
#include <linux/errno.h>
#include <linux/ioport.h>
#include <linux/serial_core.h>
#include <linux/mfd/ucb1x00.h>
#include <linux/mtd/mtd.h>
#include <linux/mtd/partitions.h>
#include <linux/delay.h>
#include <linux/mm.h>

#include <video/sa1100fb.h>

#include <mach/hardware.h>
#include <asm/mach-types.h>
#include <asm/irq.h>
#include <asm/setup.h>
#include <asm/page.h>
#include <asm/pgtable-hwdef.h>
#include <asm/pgtable.h>
#include <asm/tlbflush.h>

#include <asm/mach/arch.h>
#include <asm/mach/flash.h>
#include <asm/mach/irda.h>
#include <asm/mach/map.h>
#include <asm/mach/serial_sa1100.h>
#include <mach/assabet.h>
#include <mach/mcp.h>

#include "generic.h"

#define ASSABET_BCR_DB1110 \
	(ASSABET_BCR_SPK_OFF    | \
	 ASSABET_BCR_LED_GREEN  | ASSABET_BCR_LED_RED   | \
	 ASSABET_BCR_RS232EN    | ASSABET_BCR_LCD_12RGB | \
	 ASSABET_BCR_IRDA_MD0)

#define ASSABET_BCR_DB1111 \
	(ASSABET_BCR_SPK_OFF    | \
	 ASSABET_BCR_LED_GREEN  | ASSABET_BCR_LED_RED   | \
	 ASSABET_BCR_RS232EN    | ASSABET_BCR_LCD_12RGB | \
	 ASSABET_BCR_CF_BUS_OFF | ASSABET_BCR_STEREO_LB | \
	 ASSABET_BCR_IRDA_MD0   | ASSABET_BCR_CF_RST)

unsigned long SCR_value = ASSABET_SCR_INIT;
EXPORT_SYMBOL(SCR_value);

static unsigned long BCR_value = ASSABET_BCR_DB1110;

void ASSABET_BCR_frob(unsigned int mask, unsigned int val)
{
	unsigned long flags;

	local_irq_save(flags);
	BCR_value = (BCR_value & ~mask) | val;
	ASSABET_BCR = BCR_value;
	local_irq_restore(flags);
}

EXPORT_SYMBOL(ASSABET_BCR_frob);

<<<<<<< HEAD
=======
static void assabet_ucb1x00_reset(enum ucb1x00_reset state)
{
	if (state == UCB_RST_PROBE)
		ASSABET_BCR_set(ASSABET_BCR_CODEC_RST);
}


static void assabet_backlight_power(int on)
{
#ifndef ASSABET_PAL_VIDEO
	if (on)
		ASSABET_BCR_set(ASSABET_BCR_LIGHT_ON);
	else
#endif
		ASSABET_BCR_clear(ASSABET_BCR_LIGHT_ON);
}

/*
 * Turn on/off the backlight.  When turning the backlight on,
 * we wait 500us after turning it on so we don't cause the
 * supplies to droop when we enable the LCD controller (and
 * cause a hard reset.)
 */
static void assabet_lcd_power(int on)
{
#ifndef ASSABET_PAL_VIDEO
	if (on) {
		ASSABET_BCR_set(ASSABET_BCR_LCD_ON);
		udelay(500);
	} else
#endif
		ASSABET_BCR_clear(ASSABET_BCR_LCD_ON);
}

>>>>>>> 6ed3e2ac

/*
 * Assabet flash support code.
 */

#ifdef ASSABET_REV_4
/*
 * Phase 4 Assabet has two 28F160B3 flash parts in bank 0:
 */
static struct mtd_partition assabet_partitions[] = {
	{
		.name		= "bootloader",
		.size		= 0x00020000,
		.offset		= 0,
		.mask_flags	= MTD_WRITEABLE,
	}, {
		.name		= "bootloader params",
		.size		= 0x00020000,
		.offset		= MTDPART_OFS_APPEND,
		.mask_flags	= MTD_WRITEABLE,
	}, {
		.name		= "jffs",
		.size		= MTDPART_SIZ_FULL,
		.offset		= MTDPART_OFS_APPEND,
	}
};
#else
/*
 * Phase 5 Assabet has two 28F128J3A flash parts in bank 0:
 */
static struct mtd_partition assabet_partitions[] = {
	{
		.name		= "bootloader",
		.size		= 0x00040000,
		.offset		= 0,
		.mask_flags	= MTD_WRITEABLE,
	}, {
		.name		= "bootloader params",
		.size		= 0x00040000,
		.offset		= MTDPART_OFS_APPEND,
		.mask_flags	= MTD_WRITEABLE,
	}, {
		.name		= "jffs",
		.size		= MTDPART_SIZ_FULL,
		.offset		= MTDPART_OFS_APPEND,
	}
};
#endif

static struct flash_platform_data assabet_flash_data = {
	.map_name	= "cfi_probe",
	.parts		= assabet_partitions,
	.nr_parts	= ARRAY_SIZE(assabet_partitions),
};

static struct resource assabet_flash_resources[] = {
	DEFINE_RES_MEM(SA1100_CS0_PHYS, SZ_32M),
	DEFINE_RES_MEM(SA1100_CS1_PHYS, SZ_32M),
};


/*
 * Assabet IrDA support code.
 */

static int assabet_irda_set_power(struct device *dev, unsigned int state)
{
	static unsigned int bcr_state[4] = {
		ASSABET_BCR_IRDA_MD0,
		ASSABET_BCR_IRDA_MD1|ASSABET_BCR_IRDA_MD0,
		ASSABET_BCR_IRDA_MD1,
		0
	};

	if (state < 4) {
		state = bcr_state[state];
		ASSABET_BCR_clear(state ^ (ASSABET_BCR_IRDA_MD1|
					   ASSABET_BCR_IRDA_MD0));
		ASSABET_BCR_set(state);
	}
	return 0;
}

static void assabet_irda_set_speed(struct device *dev, unsigned int speed)
{
	if (speed < 4000000)
		ASSABET_BCR_clear(ASSABET_BCR_IRDA_FSEL);
	else
		ASSABET_BCR_set(ASSABET_BCR_IRDA_FSEL);
}

static struct irda_platform_data assabet_irda_data = {
	.set_power	= assabet_irda_set_power,
	.set_speed	= assabet_irda_set_speed,
};

static struct ucb1x00_plat_data assabet_ucb1x00_data = {
	.reset		= assabet_ucb1x00_reset,
	.gpio_base	= -1,
};

static struct mcp_plat_data assabet_mcp_data = {
	.mccr0		= MCCR0_ADM,
	.sclk_rate	= 11981000,
	.codec_pdata	= &assabet_ucb1x00_data,
};

static void assabet_lcd_set_visual(u32 visual)
{
	u_int is_true_color = visual == FB_VISUAL_TRUECOLOR;

	if (machine_is_assabet()) {
#if 1		// phase 4 or newer Assabet's
		if (is_true_color)
			ASSABET_BCR_set(ASSABET_BCR_LCD_12RGB);
		else
			ASSABET_BCR_clear(ASSABET_BCR_LCD_12RGB);
#else
		// older Assabet's
		if (is_true_color)
			ASSABET_BCR_clear(ASSABET_BCR_LCD_12RGB);
		else
			ASSABET_BCR_set(ASSABET_BCR_LCD_12RGB);
#endif
	}
}

#ifndef ASSABET_PAL_VIDEO
static void assabet_lcd_backlight_power(int on)
{
	if (on)
		ASSABET_BCR_set(ASSABET_BCR_LIGHT_ON);
	else
		ASSABET_BCR_clear(ASSABET_BCR_LIGHT_ON);
}

/*
 * Turn on/off the backlight.  When turning the backlight on, we wait
 * 500us after turning it on so we don't cause the supplies to droop
 * when we enable the LCD controller (and cause a hard reset.)
 */
static void assabet_lcd_power(int on)
{
	if (on) {
		ASSABET_BCR_set(ASSABET_BCR_LCD_ON);
		udelay(500);
	} else
		ASSABET_BCR_clear(ASSABET_BCR_LCD_ON);
}

/*
 * The assabet uses a sharp LQ039Q2DS54 LCD module.  It is actually
 * takes an RGB666 signal, but we provide it with an RGB565 signal
 * instead (def_rgb_16).
 */
static struct sa1100fb_mach_info lq039q2ds54_info = {
	.pixclock	= 171521,	.bpp		= 16,
	.xres		= 320,		.yres		= 240,

	.hsync_len	= 5,		.vsync_len	= 1,
	.left_margin	= 61,		.upper_margin	= 3,
	.right_margin	= 9,		.lower_margin	= 0,

	.sync		= FB_SYNC_HOR_HIGH_ACT | FB_SYNC_VERT_HIGH_ACT,

	.lccr0		= LCCR0_Color | LCCR0_Sngl | LCCR0_Act,
	.lccr3		= LCCR3_OutEnH | LCCR3_PixRsEdg | LCCR3_ACBsDiv(2),

	.backlight_power = assabet_lcd_backlight_power,
	.lcd_power = assabet_lcd_power,
	.set_visual = assabet_lcd_set_visual,
};
#else
static void assabet_pal_backlight_power(int on)
{
	ASSABET_BCR_clear(ASSABET_BCR_LIGHT_ON);
}

static void assabet_pal_power(int on)
{
	ASSABET_BCR_clear(ASSABET_BCR_LCD_ON);
}

static struct sa1100fb_mach_info pal_info = {
	.pixclock	= 67797,	.bpp		= 16,
	.xres		= 640,		.yres		= 512,

	.hsync_len	= 64,		.vsync_len	= 6,
	.left_margin	= 125,		.upper_margin	= 70,
	.right_margin	= 115,		.lower_margin	= 36,

	.lccr0		= LCCR0_Color | LCCR0_Sngl | LCCR0_Act,
	.lccr3		= LCCR3_OutEnH | LCCR3_PixRsEdg | LCCR3_ACBsDiv(512),

	.backlight_power = assabet_pal_backlight_power,
	.lcd_power = assabet_pal_power,
	.set_visual = assabet_lcd_set_visual,
};
#endif

#ifdef CONFIG_ASSABET_NEPONSET
static struct resource neponset_resources[] = {
	DEFINE_RES_MEM(0x10000000, 0x08000000),
	DEFINE_RES_MEM(0x18000000, 0x04000000),
	DEFINE_RES_MEM(0x40000000, SZ_8K),
	DEFINE_RES_IRQ(IRQ_GPIO25),
};
#endif

static void __init assabet_init(void)
{
	/*
	 * Ensure that the power supply is in "high power" mode.
	 */
	GPSR = GPIO_GPIO16;
	GPDR |= GPIO_GPIO16;

	/*
	 * Ensure that these pins are set as outputs and are driving
	 * logic 0.  This ensures that we won't inadvertently toggle
	 * the WS latch in the CPLD, and we don't float causing
	 * excessive power drain.  --rmk
	 */
	GPCR = GPIO_SSP_TXD | GPIO_SSP_SCLK | GPIO_SSP_SFRM;
	GPDR |= GPIO_SSP_TXD | GPIO_SSP_SCLK | GPIO_SSP_SFRM;

	/*
	 * Also set GPIO27 as an output; this is used to clock UART3
	 * via the FPGA and as otherwise has no pullups or pulldowns,
	 * so stop it floating.
	 */
	GPCR = GPIO_GPIO27;
	GPDR |= GPIO_GPIO27;

	/*
	 * Set up registers for sleep mode.
	 */
	PWER = PWER_GPIO0;
	PGSR = 0;
	PCFR = 0;
	PSDR = 0;
	PPDR |= PPC_TXD3 | PPC_TXD1;
	PPSR |= PPC_TXD3 | PPC_TXD1;

<<<<<<< HEAD
=======
	sa11x0_ppc_configure_mcp();

	sa1100fb_lcd_power = assabet_lcd_power;
	sa1100fb_backlight_power = assabet_backlight_power;

>>>>>>> 6ed3e2ac
	if (machine_has_neponset()) {
		/*
		 * Angel sets this, but other bootloaders may not.
		 *
		 * This must precede any driver calls to BCR_set()
		 * or BCR_clear().
		 */
		ASSABET_BCR = BCR_value = ASSABET_BCR_DB1111;

#ifndef CONFIG_ASSABET_NEPONSET
		printk( "Warning: Neponset detected but full support "
			"hasn't been configured in the kernel\n" );
#else
		platform_device_register_simple("neponset", 0,
			neponset_resources, ARRAY_SIZE(neponset_resources));
#endif
	}

#ifndef ASSABET_PAL_VIDEO
	sa11x0_register_lcd(&lq039q2ds54_info);
#else
	sa11x0_register_lcd(&pal_video);
#endif
	sa11x0_register_mtd(&assabet_flash_data, assabet_flash_resources,
			    ARRAY_SIZE(assabet_flash_resources));
	sa11x0_register_irda(&assabet_irda_data);
	sa11x0_register_mcp(&assabet_mcp_data);
}

/*
 * On Assabet, we must probe for the Neponset board _before_
 * paging_init() has occurred to actually determine the amount
 * of RAM available.  To do so, we map the appropriate IO section
 * in the page table here in order to access GPIO registers.
 */
static void __init map_sa1100_gpio_regs( void )
{
	unsigned long phys = __PREG(GPLR) & PMD_MASK;
	unsigned long virt = io_p2v(phys);
	int prot = PMD_TYPE_SECT | PMD_SECT_AP_WRITE | PMD_DOMAIN(DOMAIN_IO);
	pmd_t *pmd;

	pmd = pmd_offset(pud_offset(pgd_offset_k(virt), virt), virt);
	*pmd = __pmd(phys | prot);
	flush_pmd_entry(pmd);
}

/*
 * Read System Configuration "Register"
 * (taken from "Intel StrongARM SA-1110 Microprocessor Development Board
 * User's Guide", section 4.4.1)
 *
 * This same scan is performed in arch/arm/boot/compressed/head-sa1100.S
 * to set up the serial port for decompression status messages. We
 * repeat it here because the kernel may not be loaded as a zImage, and
 * also because it's a hassle to communicate the SCR value to the kernel
 * from the decompressor.
 *
 * Note that IRQs are guaranteed to be disabled.
 */
static void __init get_assabet_scr(void)
{
	unsigned long scr, i;

	GPDR |= 0x3fc;			/* Configure GPIO 9:2 as outputs */
	GPSR = 0x3fc;			/* Write 0xFF to GPIO 9:2 */
	GPDR &= ~(0x3fc);		/* Configure GPIO 9:2 as inputs */
	for(i = 100; i--; )		/* Read GPIO 9:2 */
		scr = GPLR;
	GPDR |= 0x3fc;			/*  restore correct pin direction */
	scr &= 0x3fc;			/* save as system configuration byte. */
	SCR_value = scr;
}

static void __init
fixup_assabet(struct tag *tags, char **cmdline, struct meminfo *mi)
{
	/* This must be done before any call to machine_has_neponset() */
	map_sa1100_gpio_regs();
	get_assabet_scr();

	if (machine_has_neponset())
		printk("Neponset expansion board detected\n");
}


static void assabet_uart_pm(struct uart_port *port, u_int state, u_int oldstate)
{
	if (port->mapbase == _Ser1UTCR0) {
		if (state)
			ASSABET_BCR_clear(ASSABET_BCR_RS232EN |
					  ASSABET_BCR_COM_RTS |
					  ASSABET_BCR_COM_DTR);
		else
			ASSABET_BCR_set(ASSABET_BCR_RS232EN |
					ASSABET_BCR_COM_RTS |
					ASSABET_BCR_COM_DTR);
	}
}

/*
 * Assabet uses COM_RTS and COM_DTR for both UART1 (com port)
 * and UART3 (radio module).  We only handle them for UART1 here.
 */
static void assabet_set_mctrl(struct uart_port *port, u_int mctrl)
{
	if (port->mapbase == _Ser1UTCR0) {
		u_int set = 0, clear = 0;

		if (mctrl & TIOCM_RTS)
			clear |= ASSABET_BCR_COM_RTS;
		else
			set |= ASSABET_BCR_COM_RTS;

		if (mctrl & TIOCM_DTR)
			clear |= ASSABET_BCR_COM_DTR;
		else
			set |= ASSABET_BCR_COM_DTR;

		ASSABET_BCR_clear(clear);
		ASSABET_BCR_set(set);
	}
}

static u_int assabet_get_mctrl(struct uart_port *port)
{
	u_int ret = 0;
	u_int bsr = ASSABET_BSR;

	/* need 2 reads to read current value */
	bsr = ASSABET_BSR;

	if (port->mapbase == _Ser1UTCR0) {
		if (bsr & ASSABET_BSR_COM_DCD)
			ret |= TIOCM_CD;
		if (bsr & ASSABET_BSR_COM_CTS)
			ret |= TIOCM_CTS;
		if (bsr & ASSABET_BSR_COM_DSR)
			ret |= TIOCM_DSR;
	} else if (port->mapbase == _Ser3UTCR0) {
		if (bsr & ASSABET_BSR_RAD_DCD)
			ret |= TIOCM_CD;
		if (bsr & ASSABET_BSR_RAD_CTS)
			ret |= TIOCM_CTS;
		if (bsr & ASSABET_BSR_RAD_DSR)
			ret |= TIOCM_DSR;
		if (bsr & ASSABET_BSR_RAD_RI)
			ret |= TIOCM_RI;
	} else {
		ret = TIOCM_CD | TIOCM_CTS | TIOCM_DSR;
	}

	return ret;
}

static struct sa1100_port_fns assabet_port_fns __initdata = {
	.set_mctrl	= assabet_set_mctrl,
	.get_mctrl	= assabet_get_mctrl,
	.pm		= assabet_uart_pm,
};

static struct map_desc assabet_io_desc[] __initdata = {
  	{	/* Board Control Register */
		.virtual	=  0xf1000000,
		.pfn		= __phys_to_pfn(0x12000000),
		.length		= 0x00100000,
		.type		= MT_DEVICE
	}, {	/* MQ200 */
		.virtual	=  0xf2800000,
		.pfn		= __phys_to_pfn(0x4b800000),
		.length		= 0x00800000,
		.type		= MT_DEVICE
	}
};

static void __init assabet_map_io(void)
{
	sa1100_map_io();
	iotable_init(assabet_io_desc, ARRAY_SIZE(assabet_io_desc));

	/*
	 * Set SUS bit in SDCR0 so serial port 1 functions.
	 * Its called GPCLKR0 in my SA1110 manual.
	 */
	Ser1SDCR0 |= SDCR0_SUS;

	if (!machine_has_neponset())
		sa1100_register_uart_fns(&assabet_port_fns);

	/*
	 * When Neponset is attached, the first UART should be
	 * UART3.  That's what Angel is doing and many documents
	 * are stating this.
	 *
	 * We do the Neponset mapping even if Neponset support
	 * isn't compiled in so the user will still get something on
	 * the expected physical serial port.
	 *
	 * We no longer do this; not all boot loaders support it,
	 * and UART3 appears to be somewhat unreliable with blob.
	 */
	sa1100_register_uart(0, 1);
	sa1100_register_uart(2, 3);
}


MACHINE_START(ASSABET, "Intel-Assabet")
	.atag_offset	= 0x100,
	.fixup		= fixup_assabet,
	.map_io		= assabet_map_io,
	.init_irq	= sa1100_init_irq,
	.timer		= &sa1100_timer,
	.init_machine	= assabet_init,
#ifdef CONFIG_SA1111
	.dma_zone_size	= SZ_1M,
#endif
	.restart	= sa11x0_restart,
MACHINE_END<|MERGE_RESOLUTION|>--- conflicted
+++ resolved
@@ -72,43 +72,12 @@
 
 EXPORT_SYMBOL(ASSABET_BCR_frob);
 
-<<<<<<< HEAD
-=======
 static void assabet_ucb1x00_reset(enum ucb1x00_reset state)
 {
 	if (state == UCB_RST_PROBE)
 		ASSABET_BCR_set(ASSABET_BCR_CODEC_RST);
 }
 
-
-static void assabet_backlight_power(int on)
-{
-#ifndef ASSABET_PAL_VIDEO
-	if (on)
-		ASSABET_BCR_set(ASSABET_BCR_LIGHT_ON);
-	else
-#endif
-		ASSABET_BCR_clear(ASSABET_BCR_LIGHT_ON);
-}
-
-/*
- * Turn on/off the backlight.  When turning the backlight on,
- * we wait 500us after turning it on so we don't cause the
- * supplies to droop when we enable the LCD controller (and
- * cause a hard reset.)
- */
-static void assabet_lcd_power(int on)
-{
-#ifndef ASSABET_PAL_VIDEO
-	if (on) {
-		ASSABET_BCR_set(ASSABET_BCR_LCD_ON);
-		udelay(500);
-	} else
-#endif
-		ASSABET_BCR_clear(ASSABET_BCR_LCD_ON);
-}
-
->>>>>>> 6ed3e2ac
 
 /*
  * Assabet flash support code.
@@ -353,14 +322,8 @@
 	PPDR |= PPC_TXD3 | PPC_TXD1;
 	PPSR |= PPC_TXD3 | PPC_TXD1;
 
-<<<<<<< HEAD
-=======
 	sa11x0_ppc_configure_mcp();
 
-	sa1100fb_lcd_power = assabet_lcd_power;
-	sa1100fb_backlight_power = assabet_backlight_power;
-
->>>>>>> 6ed3e2ac
 	if (machine_has_neponset()) {
 		/*
 		 * Angel sets this, but other bootloaders may not.
