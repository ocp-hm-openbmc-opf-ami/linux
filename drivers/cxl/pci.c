--- conflicted
+++ resolved
@@ -512,102 +512,6 @@
 };
 MODULE_DEVICE_TABLE(pci, cxl_mem_pci_tbl);
 
-<<<<<<< HEAD
-/* CXL spec rev3.0 8.2.4.16.1 */
-static void header_log_copy(struct cxl_dev_state *cxlds, u32 *log)
-{
-	void __iomem *addr;
-	u32 *log_addr;
-	int i, log_u32_size = CXL_HEADERLOG_SIZE / sizeof(u32);
-
-	addr = cxlds->regs.ras + CXL_RAS_HEADER_LOG_OFFSET;
-	log_addr = log;
-
-	for (i = 0; i < log_u32_size; i++) {
-		*log_addr = readl(addr);
-		log_addr++;
-		addr += sizeof(u32);
-	}
-}
-
-/*
- * Log the state of the RAS status registers and prepare them to log the
- * next error status. Return 1 if reset needed.
- */
-static bool cxl_report_and_clear(struct cxl_dev_state *cxlds)
-{
-	struct cxl_memdev *cxlmd = cxlds->cxlmd;
-	struct device *dev = &cxlmd->dev;
-	u32 hl[CXL_HEADERLOG_SIZE_U32];
-	void __iomem *addr;
-	u32 status;
-	u32 fe;
-
-	if (!cxlds->regs.ras)
-		return false;
-
-	addr = cxlds->regs.ras + CXL_RAS_UNCORRECTABLE_STATUS_OFFSET;
-	status = readl(addr);
-	if (!(status & CXL_RAS_UNCORRECTABLE_STATUS_MASK))
-		return false;
-
-	/* If multiple errors, log header points to first error from ctrl reg */
-	if (hweight32(status) > 1) {
-		void __iomem *rcc_addr =
-			cxlds->regs.ras + CXL_RAS_CAP_CONTROL_OFFSET;
-
-		fe = BIT(FIELD_GET(CXL_RAS_CAP_CONTROL_FE_MASK,
-				   readl(rcc_addr)));
-	} else {
-		fe = status;
-	}
-
-	header_log_copy(cxlds, hl);
-	trace_cxl_aer_uncorrectable_error(dev, status, fe, hl);
-	writel(status & CXL_RAS_UNCORRECTABLE_STATUS_MASK, addr);
-
-	return true;
-}
-
-static pci_ers_result_t cxl_error_detected(struct pci_dev *pdev,
-					   pci_channel_state_t state)
-{
-	struct cxl_dev_state *cxlds = pci_get_drvdata(pdev);
-	struct cxl_memdev *cxlmd = cxlds->cxlmd;
-	struct device *dev = &cxlmd->dev;
-	bool ue;
-
-	/*
-	 * A frozen channel indicates an impending reset which is fatal to
-	 * CXL.mem operation, and will likely crash the system. On the off
-	 * chance the situation is recoverable dump the status of the RAS
-	 * capability registers and bounce the active state of the memdev.
-	 */
-	ue = cxl_report_and_clear(cxlds);
-
-	switch (state) {
-	case pci_channel_io_normal:
-		if (ue) {
-			device_release_driver(dev);
-			return PCI_ERS_RESULT_NEED_RESET;
-		}
-		return PCI_ERS_RESULT_CAN_RECOVER;
-	case pci_channel_io_frozen:
-		dev_warn(&pdev->dev,
-			 "%s: frozen state error detected, disable CXL.mem\n",
-			 dev_name(dev));
-		device_release_driver(dev);
-		return PCI_ERS_RESULT_NEED_RESET;
-	case pci_channel_io_perm_failure:
-		dev_warn(&pdev->dev,
-			 "failure state error detected, request disconnect\n");
-		return PCI_ERS_RESULT_DISCONNECT;
-	}
-	return PCI_ERS_RESULT_NEED_RESET;
-}
-
-=======
->>>>>>> 623c0751
 static pci_ers_result_t cxl_slot_reset(struct pci_dev *pdev)
 {
 	struct cxl_dev_state *cxlds = pci_get_drvdata(pdev);
