--- conflicted
+++ resolved
@@ -322,12 +322,8 @@
 	if (ipv4_is_multicast(lsa->l2tp_addr.s_addr))
 		goto out;
 
-<<<<<<< HEAD
-	rt = ip_route_connect(lsa->l2tp_addr.s_addr, saddr,
-=======
 	fl4 = &inet->cork.fl.u.ip4;
 	rt = ip_route_connect(fl4, lsa->l2tp_addr.s_addr, saddr,
->>>>>>> d762f438
 			      RT_CONN_FLAGS(sk), oif,
 			      IPPROTO_L2TP,
 			      0, 0, sk, true);
@@ -491,25 +487,16 @@
 		inet_opt = rcu_dereference(inet->inet_opt);
 
 		/* Use correct destination address if we have options. */
-<<<<<<< HEAD
-		if (opt && opt->srr)
-			daddr = opt->faddr;
-=======
 		if (inet_opt && inet_opt->opt.srr)
 			daddr = inet_opt->opt.faddr;
 
 		rcu_read_unlock();
->>>>>>> d762f438
 
 		/* If this fails, retransmit mechanism of transport layer will
 		 * keep trying until route appears or the connection times
 		 * itself out.
 		 */
-<<<<<<< HEAD
-		rt = ip_route_output_ports(sock_net(sk), sk,
-=======
 		rt = ip_route_output_ports(sock_net(sk), fl4, sk,
->>>>>>> d762f438
 					   daddr, inet->inet_saddr,
 					   inet->inet_dport, inet->inet_sport,
 					   sk->sk_protocol, RT_CONN_FLAGS(sk),
