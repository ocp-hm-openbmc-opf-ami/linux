# SPDX-License-Identifier: GPL-2.0-only

config DRM_MSM
	tristate "MSM DRM"
	depends on DRM
	depends on ARCH_QCOM || SOC_IMX5 || COMPILE_TEST
	depends on COMMON_CLK
	depends on IOMMU_SUPPORT
	depends on QCOM_OCMEM || QCOM_OCMEM=n
	depends on QCOM_LLCC || QCOM_LLCC=n
	depends on QCOM_COMMAND_DB || QCOM_COMMAND_DB=n
	select IOMMU_IO_PGTABLE
	select QCOM_MDT_LOADER if ARCH_QCOM
	select REGULATOR
	select DRM_KMS_HELPER
	select DRM_PANEL
<<<<<<< HEAD
=======
	select DRM_BRIDGE
	select DRM_PANEL_BRIDGE
>>>>>>> df0cc57e
	select DRM_SCHED
	select SHMEM
	select TMPFS
	select QCOM_SCM
	select WANT_DEV_COREDUMP
	select SND_SOC_HDMI_CODEC if SND_SOC
	select SYNC_FILE
	select PM_OPP
	select NVMEM
	help
	  DRM/KMS driver for MSM/snapdragon.

config DRM_MSM_GPU_STATE
	bool
	depends on DRM_MSM && (DEBUG_FS || DEV_COREDUMP)
	default y

config DRM_MSM_REGISTER_LOGGING
	bool "MSM DRM register logging"
	depends on DRM_MSM
	default n
	help
	  Compile in support for logging register reads/writes in a format
	  that can be parsed by envytools demsm tool.  If enabled, register
	  logging can be switched on via msm.reglog=y module param.

config DRM_MSM_GPU_SUDO
	bool "Enable SUDO flag on submits"
	depends on DRM_MSM && EXPERT
	default n
	help
	  Enable userspace that has CAP_SYS_RAWIO to submit GPU commands
	  that are run from RB instead of IB1.  This essentially gives
	  userspace kernel level access, but is useful for firmware
	  debugging.

	  Only use this if you are a driver developer.  This should *not*
	  be enabled for production kernels.  If unsure, say N.

config DRM_MSM_HDMI_HDCP
	bool "Enable HDMI HDCP support in MSM DRM driver"
	depends on DRM_MSM
	default y
	help
	  Choose this option to enable HDCP state machine

config DRM_MSM_DP
	bool "Enable DisplayPort support in MSM DRM driver"
	depends on DRM_MSM
	default y
	help
	  Compile in support for DP driver in MSM DRM driver. DP external
	  display support is enabled through this config option. It can
	  be primary or secondary display on device.

config DRM_MSM_DSI
	bool "Enable DSI support in MSM DRM driver"
	depends on DRM_MSM
	select DRM_PANEL
	select DRM_MIPI_DSI
	default y
	help
	  Choose this option if you have a need for MIPI DSI connector
	  support.

config DRM_MSM_DSI_28NM_PHY
	bool "Enable DSI 28nm PHY driver in MSM DRM"
	depends on DRM_MSM_DSI
	default y
	help
	  Choose this option if the 28nm DSI PHY is used on the platform.

config DRM_MSM_DSI_20NM_PHY
	bool "Enable DSI 20nm PHY driver in MSM DRM"
	depends on DRM_MSM_DSI
	default y
	help
	  Choose this option if the 20nm DSI PHY is used on the platform.

config DRM_MSM_DSI_28NM_8960_PHY
	bool "Enable DSI 28nm 8960 PHY driver in MSM DRM"
	depends on DRM_MSM_DSI
	default y
	help
	  Choose this option if the 28nm DSI PHY 8960 variant is used on the
	  platform.

config DRM_MSM_DSI_14NM_PHY
	bool "Enable DSI 14nm PHY driver in MSM DRM (used by MSM8996/APQ8096)"
	depends on DRM_MSM_DSI
	default y
	help
	  Choose this option if DSI PHY on 8996 is used on the platform.

config DRM_MSM_DSI_10NM_PHY
	bool "Enable DSI 10nm PHY driver in MSM DRM (used by SDM845)"
	depends on DRM_MSM_DSI
	default y
	help
	  Choose this option if DSI PHY on SDM845 is used on the platform.

config DRM_MSM_DSI_7NM_PHY
	bool "Enable DSI 7nm PHY driver in MSM DRM"
	depends on DRM_MSM_DSI
	default y
	help
	  Choose this option if DSI PHY on SM8150/SM8250/SC7280 is used on
	  the platform.<|MERGE_RESOLUTION|>--- conflicted
+++ resolved
@@ -14,11 +14,8 @@
 	select REGULATOR
 	select DRM_KMS_HELPER
 	select DRM_PANEL
-<<<<<<< HEAD
-=======
 	select DRM_BRIDGE
 	select DRM_PANEL_BRIDGE
->>>>>>> df0cc57e
 	select DRM_SCHED
 	select SHMEM
 	select TMPFS
